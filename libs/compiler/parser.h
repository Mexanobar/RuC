--- conflicted
+++ resolved
@@ -23,13 +23,7 @@
 #include "syntax.h"
 #include "tree.h"
 #include "uniio.h"
-<<<<<<< HEAD
-
-
-#define GENERATE_TREE
-=======
 #include "workspace.h"
->>>>>>> bcfdf5b7
 
 
 #ifdef __cplusplus
