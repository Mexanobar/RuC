/*
 *	Copyright 2019 Andrey Terekhov, Victor Y. Fadeev
 *
 *	Licensed under the Apache License, Version 2.0 (the "License");
 *	you may not use this file except in compliance with the License.
 *	You may obtain a copy of the License at
 *
 *		http://www.apache.org/licenses/LICENSE-2.0
 *
 *	Unless required by applicable law or agreed to in writing, software
 *	distributed under the License is distributed on an "AS IS" BASIS,
 *	WITHOUT WARRANTIES OR CONDITIONS OF ANY KIND, either express or implied.
 *	See the License for the specific language governing permissions and
 *	limitations under the License.
 */

#pragma once

#include "uniio.h"


#ifdef __cplusplus
extern "C" {
#endif

/** Errors codes */
typedef enum ERROR
{
	// Lexing errors
	bad_character,							/**< Bad character */
	digit_of_another_base,					/**< Digit of another base */
	exponent_has_no_digits,					/**< Exponent has no digits */
	empty_character_literal,				/**< Empty character literal */
	unknown_escape_sequence,				/**< Unknown escape sequence */
	missing_terminating_apost_char,			/**< Missing terminating ' character */
	missing_terminating_quote_char,			/**< Missing terminating " character */
	unterminated_block_comment,				/**< Unterminated block comment */

	// Syntax errors
	extraneous_bracket_before_semi,			/**< Extraneous bracket before ';' */
	expected_r_paren,						/**< Expected ')' */
	expected_r_square,						/**< Expected ']' */
	expected_r_brace,						/**< Expected '}' */
	expected_expression,					/**< Expected expression */
	expected_identifier_in_member_expr,		/**< Expected identifier in member expression */
	expected_colon_in_conditional_expr,		/**< Expected ':' in conditional expression */
	empty_initializer,						/**< Empty initializer */
	expected_l_paren_in_condition,			/**< Expected '(' in condition */
	case_not_in_switch,						/**< 'case' statement not in switch statement */
	default_not_in_switch,					/**< 'default' statement not in switch statement */
	expected_colon_after_case,				/**< Expected ':' after 'case' */
	expected_colon_after_default,			/**< Expected ':' after 'default' */
	expected_semi_after_expr,				/**< Expected ';' after expression */
	expected_semi_after_stmt,				/**< Expected ';' after statement */
	expected_while,							/**< Expected 'while' in do/while loop */
	expected_l_paren_after_for,				/**< Expected '(' after 'for' */
	expected_semi_in_for_specifier,			/**< Expected ';' in 'for' statement specifier */
	continue_not_in_loop,					/**< 'continue' statement not in loop statement */
	break_not_in_loop_or_switch,			/**< 'break' statement not in loop or switch statement */

	// Semantics errors
	use_of_undeclared_identifier,			/**< Use of undeclared identifier */
	subscripted_expr_not_array,				/**< Subscripted expression is not an array */
	array_subscript_not_integer,			/**< Array subscript is not an integer */
	called_expr_not_function,				/**< Called expression is not a function */
	wrong_argument_amount,					/**< Wrong argument amount in call expression */
	member_reference_not_struct,			/**< Member reference base type is not a structure */
	member_reference_not_struct_pointer,	/**< Member reference type is not a structure pointer */
	no_such_member,							/**< No such member */
	unassignable_expression,				/**< Expression is not assignable */
	increment_operand_not_arithmetic,		/**< Operand of increment/decrement must be of arithmetic type */
	addrof_operand_not_lvalue,				/**< Cannot take the address of an rvalue */
	indirection_operand_not_pointer,		/**< Indirection operand is not a pointer */
	unary_operand_not_arithmetic,			/**< Operand of this unary operator must be of arithemtic type */
	unnot_operand_not_integer,				/**< Operand of '~' is not an integer */
	lognot_operand_not_scalar,				/**< Operand of '!' must be of scalar type */
	upb_operand_not_array,					/**< Operand of 'upb' is not an array */
	typecheck_binary_expr,					/**< Invalid argument types to binary expression */
	condition_must_be_scalar,				/**< Condition must be of scalar type */
	expected_constant_expression,			/**< Expected constant expression */
	incompatible_cond_operands,				/**< Incompatible operand types in conditional expression */
	case_expr_not_integer,					/**< Case expression is not an integer */
	switch_expr_not_integer,				/**< Switch expression is not an integer */
	void_func_valued_return,				/**< Void function should not return a value */
	nonvoid_func_void_return,				/**< Non-void function should return a value */
	bad_type_in_ret,
	wrong_init,

	// Builtin errors
	too_many_printf_args,					/**< Too many printf arguments */
	expected_format_specifier,				/**< Expected format specifier */
	unknown_format_specifier,				/**< Unknown format specifier */
	printf_fst_not_string,					/**< First argument of 'printf' call is not a string literal */
	wrong_printf_argument_amount,			/**< Wrong argument amount in 'printf' call */
	wrong_printf_argument_type,				/**< Wrong argument type in 'printf' call */
	pointer_in_print,						/**< Pointer in print */
	expected_identifier_in_printid,			/**< Expected identifier in 'printid' call */
	expected_identifier_in_getid,			/**< Expected identifier in 'getid' call */

	// Environment errors
	no_main_in_program,						/**< Undefined main */
	predef_but_notdef,						/**< Undefined function */

	// Other errors
	after_type_must_be_ident = 201,
	empty_struct,
	empty_enum,
	wait_right_sq_br,
	only_functions_may_have_type_VOID,
	decl_and_def_have_diff_type,
	wrong_param_list,
	expected_semi_after_decl,
	typedef_requires_a_name,
	func_decl_req_params,
	repeated_decl,
	ident_is_not_declared,
	not_const_int_expr,
	redefinition_of_main,
	aster_before_func,
	aster_with_row,
	wrong_func_as_arg,
	no_right_br_in_arg_func,
	par_type_void_with_nofun,
	ident_in_declarator,
	array_before_func,
	wait_definition,
	wait_declarator,
	two_idents_for_1_declarer,
	function_has_no_body,
	wrong_struct,
	pnt_before_array,
	array_size_must_be_int,
	no_semicolon_in_struct,
	no_comma_in_enum,
	wait_ident_after_semicolon_in_struct,
	wait_ident_after_comma_in_enum,
	empty_init,
	ident_not_type,
	not_decl,

	empty_bound_without_init,

	// Tree testing errors
	node_unexpected,

	// Codegen errors
	tables_cannot_be_compressed,
	wrong_init_in_actparam,
<<<<<<< HEAD
	array_borders_cannot_be_static_dynamic,
	such_array_is_not_supported,
	too_many_arguments
} error_t;
=======
} err_t;
>>>>>>> c3db55a9

/** Warnings codes */
typedef enum WARNING
{
	too_long_int,
	variable_deviation,
} warning_t;


/**
 *	Emit an error for some problem
 *
 *	@param	io			Universal io
 *	@param	num			Error number
 */
void error(const universal_io *const io, err_t num, ...);

/**
 *	Emit a warning for some problem
 *
 *	@param	io			Universal io
 *	@param	num			Warning number
 */
void warning(const universal_io *const io, warning_t num, ...);


/**
 *	Emit an error (embedded version)
 *
 *	@param	io			Universal io
 *	@param	num			Error number
 *	@param	args		Variable list
 */
void verror(const universal_io *const io, const err_t num, va_list args);

/**
 *	Emit a warning (embedded version)
 *
 *	@param	io			Universal io
 *	@param	num			Warning number
 *	@param	args		Variable list
 */
void vwarning(const universal_io *const io, const warning_t num, va_list args);


/**
 *	Emit an error by number
 *
 *	@param	num			Error number
 */
void system_error(err_t num, ...);

/**
 *	Emit a warning by number
 *
 *	@param	num			Warning number
 */
void system_warning(warning_t num, ...);


/**
 *	Emit an error message
 *
 *	@param	msg			Error message
 */
void error_msg(const char *const msg);

/**
 *	Emit a warning message
 *
 *	@param	msg			Warning message
 */
void warning_msg(const char *const msg);

#ifdef __cplusplus
} /* extern "C" */
#endif<|MERGE_RESOLUTION|>--- conflicted
+++ resolved
@@ -146,14 +146,10 @@
 	// Codegen errors
 	tables_cannot_be_compressed,
 	wrong_init_in_actparam,
-<<<<<<< HEAD
 	array_borders_cannot_be_static_dynamic,
 	such_array_is_not_supported,
 	too_many_arguments
-} error_t;
-=======
 } err_t;
->>>>>>> c3db55a9
 
 /** Warnings codes */
 typedef enum WARNING
