--- conflicted
+++ resolved
@@ -257,18 +257,11 @@
 	mips_register_t next_register; /**< Следующий обычный регистр для выделения */
 	mips_register_t next_float_register; /**< Следующий регистр с плавающей точкой для выделения */
 
-<<<<<<< HEAD
 	size_t label_num;						/**< Номер метки */
 	label label_else;						/**< Метка перехода на else */
 	label label_continue;					/**< Метка continue */
 	label label_break;						/**< Метка break */
-=======
-	size_t label_num;	  /**< Номер метки */
-	label label_continue; /**< Метка continue */
-	label label_break;	  /**< Метка break */
->>>>>>> 4d398926
-
-	size_t curr_function_ident; /**< Идентификатор текущей функций */
+	size_t curr_function_ident; 			/**< Идентификатор текущей функций */
 
 	bool registers[24]; /**< Информация о занятых регистрах */
 
@@ -327,30 +320,10 @@
 static lvalue emit_store_of_rvalue(information *const info, const rvalue rval, const lvalue lval);
 static rvalue emit_load_of_lvalue(information *const info, const lvalue lval);
 static void emit_store_rvalue_to_rvalue(information *const info, const rvalue destination, const rvalue source);
-static lvalue emit_subscript_expression(information *const info, const node *const nd);
 static rvalue emit_unary_expression_rvalue(information *const info, const node *const nd);
-static lvalue emit_member_expression(information *const info, const node *const nd);
 static void emit_label(information *const info, const label lbl);
-
-
-<<<<<<< HEAD
-/*
-// TODO: это есть в кодогенераторе llvm, не хотелось бы копипастить
-static item_t array_get_type(information *const info, const item_t array_type)
-=======
-size_t type_size(const syntax *const sx, const item_t type)
->>>>>>> 4d398926
-{
-	if (type_is_structure(sx, type))
-	{
-		return (size_t)type_get(sx, (size_t)type + 1);
-	}
-	else
-	{
-		return 1;
-	}
-}
-*/
+static rvalue apply_bin_operation_rvalue(information *const info, rvalue rval1, rvalue rval2, const binary_t operation);
+
 
 /**
  * Takes the first free register
@@ -930,8 +903,8 @@
 }
 
 // Вид инструкции:	instr	fst_reg, snd_reg
-static void to_code_2R(universal_io *const io, const mips_instruction_t instruction, const mips_register_t fst_reg,
-					   const mips_register_t snd_reg)
+static void to_code_2R(universal_io *const io, const mips_instruction_t instruction
+	, const mips_register_t fst_reg, const mips_register_t snd_reg)
 {
 	uni_printf(io, "\t");
 	instruction_to_io(io, instruction);
@@ -943,8 +916,8 @@
 }
 
 // Вид инструкции:	instr	fst_reg, snd_reg, imm
-static void to_code_2R_I(universal_io *const io, const mips_instruction_t instruction, const mips_register_t fst_reg,
-						 const mips_register_t snd_reg, const item_t imm)
+static void to_code_2R_I(universal_io *const io, const mips_instruction_t instruction
+	, const mips_register_t fst_reg, const mips_register_t snd_reg, const item_t imm)
 {
 	uni_printf(io, "\t");
 	instruction_to_io(io, instruction);
@@ -956,8 +929,8 @@
 }
 
 // Вид инструкции:	instr	fst_reg, imm(snd_reg)
-static void to_code_R_I_R(universal_io *const io, const mips_instruction_t instruction, const mips_register_t fst_reg,
-						  const item_t imm, const mips_register_t snd_reg)
+static void to_code_R_I_R(universal_io *const io, const mips_instruction_t instruction
+	, const mips_register_t fst_reg, const item_t imm, const mips_register_t snd_reg)
 {
 	uni_printf(io, "\t");
 	instruction_to_io(io, instruction);
@@ -969,8 +942,8 @@
 }
 
 // Вид инструкции:	instr	reg, imm
-static void to_code_R_I(universal_io *const io, const mips_instruction_t instruction, const mips_register_t reg,
-						const item_t imm)
+static void to_code_R_I(universal_io *const io, const mips_instruction_t instruction
+	, const mips_register_t reg, const item_t imm)
 {
 	uni_printf(io, "\t");
 	instruction_to_io(io, instruction);
@@ -980,7 +953,8 @@
 }
 
 // Вид инструкции:	instr	reg
-static void to_code_R(universal_io *const io, const mips_instruction_t instruction, const mips_register_t reg)
+static void to_code_R(universal_io *const io, const mips_instruction_t instruction
+	, const mips_register_t reg)
 {
 	uni_printf(io, "\t");
 	instruction_to_io(io, instruction);
@@ -989,28 +963,6 @@
 	uni_printf(io, "\n");
 }
 
-<<<<<<< HEAD
-// Вид инструкции:	instr	label
-static void to_code_L(universal_io *const io, const mips_instruction_t instruction
-	, const mips_label_t lbl, const item_t label_num)
-{
-	uni_printf(io, "\t");
-	instruction_to_io(io, instruction);
-	uni_printf(io, " ");
-	//emit_label(io, (label){ .kind = lbl, .num = label_num });
-	uni_printf(io, "%" PRIitem "\n", label_num);
-}
-
-// Вид инструкции:	label:
-static void to_code_label(universal_io *const io, const mips_label_t label, const item_t label_num)
-{
-	//mips_label_to_io(io, label);
-	uni_printf(io, "%" PRIitem ":\n", label_num);
-}
-
-=======
->>>>>>> 4d398926
-
 /**
  * Writes "val" field of rvalue structure to io
  *
@@ -1038,10 +990,10 @@
 
 /**
  * Writes rvalue to io
- *
+ * 
  * @param	info			Codegen info (?)
  * @param	rval			Rvalue to write
- */
+*/
 static void rvalue_to_io(information *const info, const rvalue rval)
 {
 	assert(rval.kind != VOID);
@@ -1095,7 +1047,6 @@
 
 	return (lvalue){ .kind = kind, .base_reg = base_reg, .loc.displ = displacement, .type = type };
 }
-
 
 /**
  * Emit label
@@ -1301,10 +1252,10 @@
 			return emit_identifier_lvalue(info, nd);
 
 		case EXPR_SUBSCRIPT:
-			return emit_subscript_expression(info, nd);
+			return emit_subscript_lvalue(info, nd);
 
 		case EXPR_MEMBER:
-			return emit_member_expression(info, nd);
+			return emit_member_lvalue(info, nd);
 
 		case EXPR_UNARY: // Только UN_INDIRECTION
 		{
@@ -1575,8 +1526,10 @@
 			result = type_is_floating(rval1.type) ? get_float_register(info) : get_register(info);
 		}
 
-		result_rvalue =
-			(rvalue){ .kind = REGISTER, .val.reg_num = result, .type = rval1.type, .from_lvalue = !FROM_LVALUE };
+		result_rvalue = (rvalue){ .kind = REGISTER
+			, .val.reg_num = result
+			, .type = rval1.type
+			, .from_lvalue = !FROM_LVALUE };
 
 		switch (operation)
 		{
@@ -1587,6 +1540,8 @@
 			case BIN_EQ:
 			case BIN_NE:
 				const item_t curr_label_num = info->label_num++;
+				const label label_else = { .kind = L_ELSE, .num = curr_label_num };
+				const label label_end = { .kind = L_END, .num = curr_label_num };
 
 				uni_printf(info->sx->io, "\t");
 				instruction_to_io(info->sx->io, IC_MIPS_SUB);
@@ -1627,24 +1582,23 @@
 				uni_printf(info->sx->io, " ");
 				rvalue_to_io(info, result_rvalue);
 				uni_printf(info->sx->io, ", ");
-				mips_label_to_io(info->sx->io, L_ELSE);
-				uni_printf(info->sx->io, "%" PRIitem "\n", curr_label_num);
+				emit_label(info, label_else);
 
 				uni_printf(info->sx->io, "\t");
 				instruction_to_io(info->sx->io, IC_MIPS_LI);
 				uni_printf(info->sx->io, " ");
 				rvalue_to_io(info, result_rvalue);
 				uni_printf(info->sx->io, ", 1\n");
-				to_code_L(info->sx->io, IC_MIPS_J, L_END, curr_label_num);
-
-				to_code_label(info->sx->io, L_ELSE, curr_label_num);
+				emit_label(info, label_end);
+
+				emit_label(info, label_else);
 				uni_printf(info->sx->io, "\t");
 				instruction_to_io(info->sx->io, IC_MIPS_LI);
 				uni_printf(info->sx->io, " ");
 				rvalue_to_io(info, result_rvalue);
 				uni_printf(info->sx->io, ", 0\n");
 
-				to_code_label(info->sx->io, L_END, curr_label_num);
+				emit_label_declaration(info, label_end);
 
 				uni_printf(info->sx->io, "\n");
 				break;
@@ -1696,6 +1650,8 @@
 			case BIN_NE:
 			{
 				const item_t curr_label_num = info->label_num++;
+				const label label_else = { .kind = L_ELSE, .num = curr_label_num };
+				const label label_end = { .kind = L_END, .num = curr_label_num };
 
 				// TODO: Оптимизации с умножением на (-1)
 				// Загружаем <значение из rval2> на регистр
@@ -1746,24 +1702,23 @@
 				uni_printf(info->sx->io, " ");
 				rvalue_to_io(info, result_rvalue);
 				uni_printf(info->sx->io, ", ");
-				mips_label_to_io(info->sx->io, L_ELSE);
-				uni_printf(info->sx->io, "%" PRIitem "\n", curr_label_num);
+				emit_label(info, label_else);
 
 				uni_printf(info->sx->io, "\t");
 				instruction_to_io(info->sx->io, IC_MIPS_LI);
 				uni_printf(info->sx->io, " ");
 				rvalue_to_io(info, result_rvalue);
 				uni_printf(info->sx->io, ", 1\n");
-				to_code_L(info->sx->io, IC_MIPS_J, L_END, curr_label_num);
-
-				to_code_label(info->sx->io, L_ELSE, curr_label_num);
+				emit_unconditional_branch(info, label_end);
+
+				emit_label(info, label_else);
 				uni_printf(info->sx->io, "\t");
 				instruction_to_io(info->sx->io, IC_MIPS_LI);
 				uni_printf(info->sx->io, " ");
 				rvalue_to_io(info, result_rvalue);
 				uni_printf(info->sx->io, ", 0\n");
 
-				to_code_label(info->sx->io, L_END, curr_label_num);
+				emit_label_declaration(info, label_end);
 
 				uni_printf(info->sx->io, "\n");
 				break;
@@ -1836,10 +1791,10 @@
 	{
 		// int -> float
 
-		const rvalue result = (rvalue){ .from_lvalue = !FROM_LVALUE,
-										.kind = REGISTER,
-										.type = TYPE_FLOATING,
-										.val.reg_num = get_float_register(info) };
+		const rvalue result = (rvalue){ .from_lvalue = !FROM_LVALUE
+			, .kind = REGISTER
+			, .type = TYPE_FLOATING
+			, .val.reg_num = get_float_register(info) };
 
 		// FIXME: избавится от to_code функций
 		to_code_2R(info->sx->io, IC_MIPS_MFC_1, operand_rval.val.reg_num, result.val.reg_num);
@@ -1867,34 +1822,34 @@
 	switch (type_get_class(sx, type))
 	{
 		case TYPE_BOOLEAN:
-			return (rvalue){ .kind = CONST,
-							 .type = type,
-							 .val.int_val = (expression_literal_get_boolean(nd)) ? 1 : 0,
-							 .from_lvalue = !FROM_LVALUE };
+			return (rvalue) { .kind = CONST
+				, .type = type
+				, .val.int_val = (expression_literal_get_boolean(nd)) ? 1 : 0
+				, .from_lvalue = !FROM_LVALUE };
 
 		case TYPE_CHARACTER:
-			return (rvalue){ .kind = CONST,
-							 .type = type,
-							 .val.int_val = expression_literal_get_character(nd),
-							 .from_lvalue = !FROM_LVALUE };
+			return (rvalue) { .kind = CONST
+				, .type = type
+				, .val.int_val = expression_literal_get_character(nd)
+				, .from_lvalue = !FROM_LVALUE };
 
 		case TYPE_INTEGER:
-			return (rvalue){ .kind = CONST,
+			return (rvalue) { .kind = CONST,
 							 .type = type,
 							 .val.int_val = expression_literal_get_integer(nd),
 							 .from_lvalue = !FROM_LVALUE };
 
 		case TYPE_FLOATING:
-			return (rvalue){ .kind = CONST,
-							 .type = type,
-							 .val.float_val = expression_literal_get_floating(nd),
-							 .from_lvalue = !FROM_LVALUE };
+			return (rvalue) { .kind = CONST
+				, .type = type
+				, .val.float_val = expression_literal_get_floating(nd)
+				, .from_lvalue = !FROM_LVALUE };
 
 		case TYPE_ARRAY: // Только строка
-			return (rvalue){ .kind = CONST,
-							 .type = type,
-							 .val.str_index = expression_literal_get_string(nd),
-							 .from_lvalue = !FROM_LVALUE };
+			return (rvalue) { .kind = CONST
+				, .type = type
+				, .val.str_index = expression_literal_get_string(nd)
+				, .from_lvalue = !FROM_LVALUE };
 
 		default:
 			return (rvalue){ .kind = VOID };
@@ -1972,13 +1927,12 @@
 		if (!type_is_floating(arg_rvalue.type))
 		{
 			uni_printf(info->sx->io, "\n");
-			emit_store_rvalue_to_rvalue(info,
-										(rvalue){ .type = TYPE_INTEGER // Не уверен
-												  ,
-												  .val.reg_num = R_A1,
-												  .kind = REGISTER,
-												  .from_lvalue = FROM_LVALUE },
-										arg_rvalue);
+			emit_store_rvalue_to_rvalue(info
+				, (rvalue) { .type = TYPE_INTEGER
+					, .val.reg_num = R_A1
+					, .kind = REGISTER
+					, .from_lvalue = FROM_LVALUE }
+				, arg_rvalue);
 
 			uni_printf(info->sx->io, "\tlui $t1, %%hi(STRING%zu)\n", index + (i - 1) * amount);
 			uni_printf(info->sx->io, "\taddiu $a0, $t1, %%lo(STRING%zu)\n", index + (i - 1) * amount);
@@ -2039,11 +1993,10 @@
 			uni_printf(info->sx->io, "\t");
 			instruction_to_io(info->sx->io, IC_MIPS_MFHC_1);
 			uni_printf(info->sx->io, " ");
-			rvalue_to_io(info, (rvalue){ .from_lvalue = !FROM_LVALUE,
-										 .kind = REGISTER,
-										 .type = TYPE_INTEGER // Не уверен
-										 ,
-										 .val.reg_num = R_A2 });
+			rvalue_to_io(info, (rvalue) { .from_lvalue = !FROM_LVALUE
+				, .kind = REGISTER
+				, .type = TYPE_INTEGER
+				, .val.reg_num = R_A2 });
 			uni_printf(info->sx->io, ", ");
 			rvalue_to_io(info, arg_rvalue);
 			uni_printf(info->sx->io, "\n");
@@ -2160,8 +2113,9 @@
 			if ((type_is_floating(arg_rvalue.type) ? f_arg_count : arg_count) < ARG_REG_AMOUNT)
 			{
 				uni_printf(info->sx->io, "\t# saving ");
-				mips_register_to_io(info->sx->io,
-									(type_is_floating(arg_rvalue.type) ? R_FA0 + f_arg_count : R_A0 + arg_count));
+				mips_register_to_io(info->sx->io, (type_is_floating(arg_rvalue.type) 
+					? R_FA0 + f_arg_count 
+					: R_A0 + arg_count));
 				uni_printf(info->sx->io, " value on stack:\n");
 			}
 			else
@@ -2169,37 +2123,35 @@
 				uni_printf(info->sx->io, "\t# parameter on stack:\n");
 			}
 
-			const lvalue tmp_arg_lvalue = {
-				.base_reg = R_FP
+			const lvalue tmp_arg_lvalue = { .base_reg = R_FP
 				// по call convention: первый на WORD_LENGTH выше предыдущего положения $fp,
 				// второй на 2*WORD_LENGTH и т.д.
-				,
-				.loc.displ = i * WORD_LENGTH,
-				.kind = STACK,
-				.type = /* TODO: структуры/массивы здесь некорректно обработаются: */ arg_rvalue.type
-			};
+				, .loc.displ = i * WORD_LENGTH
+				, .kind = STACK
+				, .type = /* TODO: структуры/массивы здесь некорректно обработаются: */ arg_rvalue.type };
 
 			// Сохранение текущего регистра-аргумента на стек либо передача аргументов на стек
-			emit_store_of_rvalue(
-				info,
-				(type_is_floating(arg_rvalue.type) ? f_arg_count : arg_count) < ARG_REG_AMOUNT
-					? (rvalue){ .kind = REGISTER,
-								.val.reg_num =
-									(type_is_floating(arg_rvalue.type) ? R_FA0 + f_arg_count : R_A0 + arg_count),
-								.type = /* TODO: структуры/массивы здесь некорректно обработаются: */ arg_rvalue.type,
-								.from_lvalue = !FROM_LVALUE } // Сохранение значения в регистре-аргументе
-					: arg_rvalue							  // Передача аргумента
-				,
-				tmp_arg_lvalue);
+			emit_store_of_rvalue(info
+				, (type_is_floating(arg_rvalue.type) ? f_arg_count : arg_count) < ARG_REG_AMOUNT
+					? (rvalue){ .kind = REGISTER
+						, .val.reg_num = (type_is_floating(arg_rvalue.type) 
+							? R_FA0 + f_arg_count 
+							: R_A0 + arg_count)
+						, .type = /* TODO: структуры/массивы здесь некорректно обработаются: */ arg_rvalue.type
+						, .from_lvalue = !FROM_LVALUE } // Сохранение значения в регистре-аргументе
+					: arg_rvalue // Передача аргумента
+				, tmp_arg_lvalue);
+			// TODO: 
 
 			// в регистры-аргументы
 			if ((type_is_floating(arg_rvalue.type) ? f_arg_count : arg_count) < ARG_REG_AMOUNT)
 			{
 				// Аргументы рассматриваются в данном случае как регистровые переменные
-				const rvalue tmp = { .kind = REGISTER,
-									 .val.reg_num =
-										 type_is_floating(arg_rvalue.type) ? (R_FA0 + f_arg_count) : (R_A0 + arg_count),
-									 .type = arg_rvalue.type };
+				const rvalue tmp = { .kind = REGISTER
+					, .val.reg_num = type_is_floating(arg_rvalue.type) 
+						? (R_FA0 + f_arg_count) 
+						: (R_A0 + arg_count)
+					, .type = arg_rvalue.type };
 
 				emit_store_rvalue_to_rvalue(info, tmp, arg_rvalue);
 
@@ -2221,9 +2173,8 @@
 
 		if (func_ref >= BEGIN_USER_FUNC)
 		{
-			uni_printf(info->sx->io, "\n");
-			to_code_L(info->sx->io, IC_MIPS_JAL, L_FUNC, func_ref);
-			uni_printf(info->sx->io, "\n");
+			// FIXME:
+			uni_printf(info->sx->io, "\n\tjal FUNC%zu\n", func_ref);
 		}
 		else
 		{
@@ -2246,13 +2197,13 @@
 			uni_printf(info->sx->io, "\n");
 
 			const rvalue tmp_rval = emit_load_of_lvalue(info, prev_arg_displ[i + j]);
-			emit_store_rvalue_to_rvalue(info,
-										(rvalue){ .from_lvalue = FROM_LVALUE,
-												  .kind = REGISTER,
-												  .val.reg_num = type_is_floating(prev_arg_displ[i + j].type)
-																	 ? (R_FA0 + 2 * j++)
-																	 : (R_A0 + i++) },
-										tmp_rval);
+			emit_store_rvalue_to_rvalue(info
+				, (rvalue){ .from_lvalue = FROM_LVALUE
+					, .kind = REGISTER
+					, .val.reg_num = type_is_floating(prev_arg_displ[i + j].type)
+						? (R_FA0 + 2 * j++)
+						: (R_A0 + i++) }
+				, tmp_rval);
 
 			free_rvalue(info, tmp_rval);
 		}
@@ -2378,6 +2329,8 @@
 			rvalue operand_rvalue = emit_expression(info, &operand);
 
 			const item_t curr_label_num = info->label_num++;
+			const label label_else = { .kind = L_ELSE, .num = curr_label_num };
+			const label label_end = { .kind = L_END, .num = curr_label_num };
 
 			const rvalue result_rvalue = (rvalue){
 				.kind = REGISTER, .val.reg_num = get_register(info), .type = TYPE_BOOLEAN, .from_lvalue = !FROM_LVALUE
@@ -2388,24 +2341,23 @@
 			uni_printf(info->sx->io, " ");
 			rvalue_to_io(info, operand_rvalue);
 			uni_printf(info->sx->io, ", $0, ");
-			mips_label_to_io(info->sx->io, L_ELSE);
-			uni_printf(info->sx->io, "%" PRIitem "\n", curr_label_num);
+			emit_label(info, label_else);
 
 			uni_printf(info->sx->io, "\t");
 			instruction_to_io(info->sx->io, IC_MIPS_LI);
 			uni_printf(info->sx->io, " ");
 			rvalue_to_io(info, result_rvalue);
 			uni_printf(info->sx->io, ", 1\n");
-			to_code_L(info->sx->io, IC_MIPS_J, L_END, curr_label_num);
-
-			to_code_label(info->sx->io, L_ELSE, curr_label_num);
+			emit_unconditional_branch(info, label_end);
+
+			emit_label_declaration(info, label_else);
 			uni_printf(info->sx->io, "\t");
 			instruction_to_io(info->sx->io, IC_MIPS_LI);
 			uni_printf(info->sx->io, " ");
 			rvalue_to_io(info, result_rvalue);
 			uni_printf(info->sx->io, ", 0\n");
 
-			to_code_label(info->sx->io, L_END, curr_label_num);
+			emit_label_declaration(info, label_end);
 
 			uni_printf(info->sx->io, "\n");
 
@@ -2418,21 +2370,24 @@
 			rvalue operand_rvalue = emit_expression(info, &operand);
 
 			const item_t curr_label_num = info->label_num++;
+			const label label_else = { .kind = L_ELSE, .num = curr_label_num };
+			const label label_end = { .kind = L_END, .num = curr_label_num };
 
 			uni_printf(info->sx->io, "\n\t");
 			instruction_to_io(info->sx->io, IC_MIPS_BGEZ);
 			uni_printf(info->sx->io, " ");
 			rvalue_to_io(info, operand_rvalue);
 			uni_printf(info->sx->io, ", ");
-			mips_label_to_io(info->sx->io, L_END);
-			uni_printf(info->sx->io, "%" PRIitem "\n", curr_label_num);
-
-			const rvalue result_rvalue = apply_bin_operation_rvalue(
-				info,
-				(rvalue){ .kind = REGISTER, .val.reg_num = R_ZERO, .type = TYPE_INTEGER, .from_lvalue = FROM_LVALUE },
-				operand_rvalue, BIN_SUB);
-
-			to_code_label(info->sx->io, L_END, curr_label_num);
+			emit_label(info, label_else);
+
+			const rvalue result_rvalue = apply_bin_operation_rvalue(info
+				, (rvalue){ .kind = REGISTER
+					, .val.reg_num = R_ZERO
+					, .type = TYPE_INTEGER
+					, .from_lvalue = FROM_LVALUE }
+				, operand_rvalue, BIN_SUB);
+
+			emit_label_declaration(info, label_end);
 
 			return result_rvalue;
 		}
@@ -2621,6 +2576,7 @@
 		case BIN_LOG_AND:
 		{
 			const item_t curr_label_num = info->label_num++;
+			const label label_end = { .kind = L_END, .num = curr_label_num };
 
 			const node LHS = expression_binary_get_LHS(nd);
 			rvalue result_rvalue = emit_expression(info, &LHS);
@@ -2629,11 +2585,12 @@
 			{
 				// Предварительно загружаем константу в rvalue вида REGISTER
 				const rvalue tmp_rval = result_rvalue;
-				result_rvalue = (rvalue){ .kind = REGISTER,
-										  .val.reg_num = type_is_floating(tmp_rval.type) ? get_float_register(info)
-																						 : get_register(info),
-										  .type = tmp_rval.type,
-										  .from_lvalue = !FROM_LVALUE };
+				result_rvalue = (rvalue){ .kind = REGISTER
+					, .val.reg_num = type_is_floating(tmp_rval.type) 
+						? get_float_register(info) 
+						: get_register(info)
+					, .type = tmp_rval.type
+					, .from_lvalue = !FROM_LVALUE };
 				emit_store_rvalue_to_rvalue(info, result_rvalue, tmp_rval);
 			}
 
@@ -2642,8 +2599,7 @@
 			uni_printf(info->sx->io, " ");
 			rvalue_to_io(info, result_rvalue);
 			uni_printf(info->sx->io, ", $0, ");
-			mips_label_to_io(info->sx->io, L_END);
-			uni_printf(info->sx->io, "%" PRIitem "\n", curr_label_num);
+			emit_label(info, label_end);
 
 			const node RHS = expression_binary_get_RHS(nd);
 			const rvalue rhs_rvalue = emit_expression(info, &RHS);
@@ -2652,7 +2608,7 @@
 
 			free_rvalue(info, rhs_rvalue);
 
-			to_code_label(info->sx->io, L_END, curr_label_num);
+			emit_label_declaration(info, label_end);
 
 			return result_rvalue;
 		}
@@ -2675,8 +2631,10 @@
 {
 	uni_printf(info->sx->io, "\n\t# ternary expression:\n");
 
-	const item_t old_label = info->label_num;
-	info->label_else = info->label_num++;
+	const size_t curr_label_num = info->label_num++;
+	const label old_label_else = info->label_else;
+	const label label_else = { .kind = L_ELSE, .num = curr_label_num };
+	const label label_end = { .kind = L_END, .num = curr_label_num };
 
 	const node condition = expression_ternary_get_condition(nd);
 	const rvalue condition_rvalue = emit_expression(info, &condition);
@@ -2687,17 +2645,14 @@
 	uni_printf(info->sx->io, " ");
 	rvalue_to_io(info, condition_rvalue);
 	uni_printf(info->sx->io, ", $0, ");
-	mips_label_to_io(info->sx->io, L_ELSE);
-	uni_printf(info->sx->io, "%" PRIitem "\n", old_label);
+	emit_label(info, label_else);
 
 	free_rvalue(info, condition_rvalue);
 
-	const rvalue result_rvalue =
-		(rvalue){ .kind = REGISTER,
-				  .val.reg_num =
-					  type_is_floating(expression_get_type(nd)) ? get_float_register(info) : get_register(info),
-				  .type = expression_get_type(nd),
-				  .from_lvalue = !FROM_LVALUE };
+	const rvalue result_rvalue = (rvalue) { .kind = REGISTER
+		, .val.reg_num = type_is_floating(expression_get_type(nd)) ? get_float_register(info) : get_register(info)
+		, .type = expression_get_type(nd)
+		, .from_lvalue = !FROM_LVALUE };
 
 	const node then = expression_ternary_get_LHS(nd);
 	const rvalue lhs_rvalue = emit_expression(info, &then);
@@ -2706,10 +2661,10 @@
 
 	free_rvalue(info, lhs_rvalue);
 
-	info->label_else = old_label;
-
-	to_code_L(info->sx->io, IC_MIPS_J, L_END, old_label);
-	to_code_label(info->sx->io, L_ELSE, old_label);
+	info->label_else = old_label_else;
+
+	emit_unconditional_branch(info, label_end);
+	emit_label_declaration(info, label_else);
 
 	const node else_substmt = expression_ternary_get_RHS(nd);
 	const rvalue rhs_rvalue = emit_expression(info, &else_substmt);
@@ -2718,7 +2673,7 @@
 
 	free_rvalue(info, rhs_rvalue);
 
-	to_code_label(info->sx->io, L_END, old_label);
+	emit_label_declaration(info, label_end);
 
 	uni_printf(info->sx->io, "\n");
 
@@ -2885,9 +2840,9 @@
 	bool has_empty_bounds = false;
 
 	// Сохраняем адрес начала массива
-	emit_store_of_rvalue(
-		info, (rvalue){ .from_lvalue = !FROM_LVALUE, .kind = REGISTER, .val.reg_num = R_FP, .type = TYPE_INTEGER },
-		(lvalue){ .base_reg = R_SP, .kind = STACK, .loc.displ = arr_displ, .type = TYPE_ARRAY });
+	emit_store_of_rvalue(info
+		, (rvalue){ .from_lvalue = !FROM_LVALUE, .kind = REGISTER, .val.reg_num = R_FP, .type = TYPE_INTEGER }
+		, (lvalue){ .base_reg = R_SP, .kind = STACK, .loc.displ = arr_displ, .type = TYPE_ARRAY });
 
 	while (type_is_array(info->sx, type))
 	{
@@ -2909,44 +2864,40 @@
 			{
 				// Предварительно загружаем константу в rvalue вида REGISTER
 				const rvalue tmp_rval = bound_rvalue;
-				bound_rvalue = (rvalue){ .kind = REGISTER,
-										 .val.reg_num = type_is_floating(tmp_rval.type) ? get_float_register(info)
-																						: get_register(info),
-										 .type = tmp_rval.type,
-										 .from_lvalue = !FROM_LVALUE };
+				bound_rvalue = (rvalue){ .kind = REGISTER
+					, .val.reg_num = type_is_floating(tmp_rval.type) 
+						? get_float_register(info)
+						: get_register(info)
+					, .type = tmp_rval.type
+					, .from_lvalue = !FROM_LVALUE };
 				emit_store_rvalue_to_rvalue(info, bound_rvalue, tmp_rval);
 			}
 
 			// Размещаем размер текущего измерения
-			emit_store_of_rvalue(info, bound_rvalue,
-								 (lvalue){ .base_reg = R_FP, .kind = STACK, .loc.displ = 0, .type = TYPE_INTEGER });
+			emit_store_of_rvalue(info
+				, bound_rvalue
+				, (lvalue){ .base_reg = R_FP, .kind = STACK, .loc.displ = 0, .type = TYPE_INTEGER });
 
 			// Смещаем на один (за размер)
 			apply_bin_operation_rvalue(info, bound_rvalue, rvalue_one, BIN_ADD);
 
 			// Умножаем на WORD_LENGTH
-<<<<<<< HEAD
 			apply_bin_operation_rvalue(info
 				, bound_rvalue
-				, (rvalue) { .from_lvalue = !FROM_LVALUE
+				, (rvalue){ .from_lvalue = !FROM_LVALUE
 					, .kind = CONST
 					, .type = TYPE_INTEGER
 					, .val.int_val = WORD_LENGTH }
 				, BIN_MUL);
-=======
-			apply_bin_operation_rvalue(
-				info, bound_rvalue,
-				(rvalue){
-					.from_lvalue = !FROM_LVALUE, .kind = CONST, .type = TYPE_INTEGER, .val.int_val = WORD_LENGTH },
-				BIN_MUL);
->>>>>>> 4d398926
 
 			bound_rvalue.from_lvalue = FROM_LVALUE; // Чтобы в bound_rvalue не записался результат следующей функции
 			// Сдвигаем $fp
-			apply_bin_operation_rvalue(
-				info,
-				(rvalue){ .from_lvalue = !FROM_LVALUE, .kind = REGISTER, .type = TYPE_INTEGER, .val.reg_num = R_FP },
-				bound_rvalue, BIN_SUB);
+			apply_bin_operation_rvalue(info
+				, (rvalue){ .from_lvalue = !FROM_LVALUE
+					, .kind = REGISTER
+					, .type = TYPE_INTEGER
+					, .val.reg_num = R_FP }
+				, bound_rvalue, BIN_SUB);
 
 			free_rvalue(info, bound_rvalue);
 		}
@@ -2961,10 +2912,10 @@
 
 	if (declaration_variable_has_initializer(nd))
 	{
-		const item_t displ =
-			hash_get(&info->displacements, identifier, 1); // смещение от $sp, где хранится адрес массива
-		const rvalue array_address_rvalue =
-			emit_load_of_lvalue(info, (lvalue){ .base_reg = R_SP, .kind = STACK, .loc.displ = displ, .type = type });
+		// смещение от $sp, где хранится адрес массива
+		const item_t displ = hash_get(&info->displacements, identifier, 1);
+		const rvalue array_address_rvalue = emit_load_of_lvalue(info
+			, (lvalue){ .base_reg = R_SP, .kind = STACK, .loc.displ = displ, .type = type });
 		// Теперь имеем адрес начала массива
 
 		node init = declaration_variable_get_initializer(nd);
@@ -2975,13 +2926,12 @@
 			const node subexpr = expression_initializer_get_subexpr(&init, i);
 			const rvalue subexpr_rval = emit_expression(info, &subexpr);
 
-			emit_store_of_rvalue(
-				info, subexpr_rval,
-				(lvalue){ .kind = STACK,
-						  .base_reg = array_address_rvalue.val.reg_num // Гарантируется, что rvalue типа регистр
-						  ,
-						  .type = expression_get_type(&subexpr),
-						  .loc.displ = -(item_t)(i + 1) * WORD_LENGTH });
+			emit_store_of_rvalue(info
+				, subexpr_rval
+				, (lvalue){ .kind = STACK
+					, .base_reg = array_address_rvalue.val.reg_num // Гарантируется, что rvalue типа регистр
+					, .type = expression_get_type(&subexpr)
+					, .loc.displ = -(item_t)(i + 1) * WORD_LENGTH });
 
 			free_rvalue(info, subexpr_rval);
 		}
@@ -2999,60 +2949,24 @@
 static void emit_variable_declaration(information *const info, const node *const nd)
 {
 	const size_t identifier = declaration_variable_get_id(nd);
+
+	const lvalue variable = displacements_add(info, identifier);
+
 	const item_t type = ident_get_type(info->sx, identifier);
-
-	const lvalue variable = displacements_add(info, identifier);
-	if (declaration_variable_has_initializer(nd))
-	{
-		const node initializer = declaration_variable_get_initializer(nd);
-		const rvalue value = emit_expression(info, &initializer);
-
-<<<<<<< HEAD
-				emit_store_of_rvalue(info
-					, initializer_rvalue
-					, (lvalue) { .base_reg = value_reg
-						, .kind = STACK
-						, .loc.displ = value_displ
-						, .type = initializer_rvalue.type });
-
-				free_rvalue(info, initializer_rvalue);
-			}
-			else
-			{
-				// FIXME: структуры внутри структур
-				const size_t initializer_size = expression_initializer_get_size(&initializer);
-				const item_t struct_type = expression_get_type(nd);
-				for (size_t i = 0; i < initializer_size; i++)
-				{
-					const node initializer_subexpr = expression_initializer_get_subexpr(&initializer, i);
-					const rvalue initializer_subexpr_rvalue = emit_expression(info, &initializer_subexpr);
-
-					const item_t member_type = type_structure_get_member_type(info->sx, struct_type, i);
-					size_t member_size = WORD_LENGTH*type_size(info->sx, member_type);
-					// FIXME: type_size для floating вернёт 2, но у нас single precision => под них нужно 1
-					if (type_is_floating(member_type))
-					{
-						member_size -= WORD_LENGTH;
-					}
-
-					emit_store_of_rvalue(info, initializer_subexpr_rvalue
-						, (lvalue) { .kind = STACK
-							, .loc.displ = value_displ + i*member_size
-							, .type = expression_get_type(&initializer_subexpr)
-							, .base_reg = value_reg });
-
-					free_rvalue(info, initializer_subexpr_rvalue);
-				}
-			}
+	if (type_is_array(info->sx, type))
+	{
+		if (declaration_variable_has_initializer(nd))
+		{
+			const node initializer = declaration_variable_get_initializer(nd);
+			const rvalue value = emit_expression(info, &initializer);
+
+			emit_store_of_rvalue(info, value, variable);
+			free_rvalue(info, value);
 		}
 	}
 	else
 	{
 		emit_array_declaration(info, nd);
-=======
-		emit_store_of_rvalue(info, value, variable);
-		free_rvalue(info, value);
->>>>>>> 4d398926
 	}
 }
 
@@ -3092,19 +3006,19 @@
 	// Сохранение fs0-fs10 (в цикле 5, т.к. операции одинарной точности => нужны только четные регистры)
 	for (size_t i = 0; i < PRESERVED_FP_REG_AMOUNT/2; i++)
 	{
-		to_code_R_I_R(info->sx->io, IC_MIPS_S_S, R_FS0 + 2 * i,
-			-(item_t)(RA_SIZE + SP_SIZE + (i + 1) * WORD_LENGTH + PRESERVED_REG_AMOUNT * WORD_LENGTH /* за $s0-$s7 */),
-			R_FP);
+		to_code_R_I_R(info->sx->io, IC_MIPS_S_S, R_FS0 + 2 * i
+			, -(item_t)(RA_SIZE + SP_SIZE + (i + 1) * WORD_LENGTH + PRESERVED_REG_AMOUNT*WORD_LENGTH /* за $s0-$s7 */)
+			, R_FP);
 	}
 
 	// Сохранение $a0-$a3:
 	for (size_t i = 0; i < ARG_REG_AMOUNT; i++)
 	{
-		to_code_R_I_R(info->sx->io, IC_MIPS_SW, R_A0 + i,
-					  -(item_t)(RA_SIZE + SP_SIZE + (i + 1) * WORD_LENGTH +
-								PRESERVED_REG_AMOUNT * WORD_LENGTH /* за $s0-$s7 */
-								+ PRESERVED_FP_REG_AMOUNT/2 * WORD_LENGTH /* за $fs0-$fs10 */),
-					  R_FP);
+		to_code_R_I_R(info->sx->io
+			, IC_MIPS_SW, R_A0 + i
+			, -(item_t)(RA_SIZE + SP_SIZE + (i + 1) * WORD_LENGTH + PRESERVED_REG_AMOUNT * WORD_LENGTH /* за $s0-$s7 */
+				+ PRESERVED_FP_REG_AMOUNT/2 * WORD_LENGTH /* за $fs0-$fs10 */)
+			, R_FP);
 	}
 
 	// Выравнивание смещения на 8
@@ -3224,17 +3138,17 @@
 	// Восстановление $fs0-$fs7
 	for (size_t i = 0; i < PRESERVED_FP_REG_AMOUNT/2; i++)
 	{
-		to_code_R_I_R(info->sx->io, IC_MIPS_L_S, R_FS0 + 2 * i,
-					  -(item_t)(RA_SIZE + SP_SIZE + (i + 1) * WORD_LENGTH + /* за s0-s7 */ 8 * WORD_LENGTH), R_FP);
+		to_code_R_I_R(info->sx->io, IC_MIPS_L_S, R_FS0 + 2 * i
+			, -(item_t)(RA_SIZE + SP_SIZE + (i + 1) * WORD_LENGTH + /* за s0-s7 */ 8 * WORD_LENGTH), R_FP);
 	}
 
 	// Восстановление $a0-$a3
 	for (size_t i = 0; i < ARG_REG_AMOUNT; i++)
 	{
-		to_code_R_I_R(info->sx->io, IC_MIPS_LW, R_A0 + i,
-					  -(item_t)(RA_SIZE + SP_SIZE + (i + 1) * WORD_LENGTH + 8 * WORD_LENGTH /* за s0-s7 */
-								+ 5 * WORD_LENGTH /* за $fs0-$fs10*/),
-					  R_FP);
+		to_code_R_I_R(info->sx->io, IC_MIPS_LW, R_A0 + i
+			, -(item_t)(RA_SIZE + SP_SIZE + (i + 1) * WORD_LENGTH + 8 * WORD_LENGTH /* за s0-s7 */
+				+ 5 * WORD_LENGTH /* за $fs0-$fs10*/)
+			, R_FP);
 	}
 
 	uni_printf(info->sx->io, "\n");
@@ -3506,13 +3420,8 @@
 		free_rvalue(info, value);
 	}
 
-<<<<<<< HEAD
-	// to_code_L(info->sx->io, IC_MIPS_J, L_FUNCEND, info->curr_function_ident);
-	emit_unconditional_branch(info, info->curr_function_ident);
-=======
 	const label label_end = { .kind = L_FUNCEND, .num = info->curr_function_ident };
 	emit_unconditional_branch(info, label_end);
->>>>>>> 4d398926
 }
 
 /**
@@ -3653,8 +3562,8 @@
 	for (size_t i = 0; i < amount; i++)
 	{
 		item_t args_for_printf = 0;
-
-		to_code_label(info->sx->io, L_STRING, i);
+		const label string_label = { .kind = L_STRING, .num = i };
+		emit_label(info, string_label);
 		uni_printf(info->sx->io, "\t.ascii \"");
 
 		const char *string = string_get(info->sx, i);
@@ -3674,7 +3583,8 @@
 				uni_printf(info->sx->io, "%c", string[j]);
 
 				uni_printf(info->sx->io, "\\0\"\n");
-				to_code_label(info->sx->io, L_STRING, i + args_for_printf * amount);
+				const label another_str_label = { .kind = L_STRING, .num = i + args_for_printf*amount };
+				emit_label(info, another_str_label);
 				uni_printf(info->sx->io, "\t.ascii \"");
 			}
 			else
@@ -3692,8 +3602,8 @@
 // TODO: подписать, что значит каждая директива и команда
 static void postgen(information *const info)
 {
-	uni_printf(info->sx->io, "\n");
-	to_code_L(info->sx->io, IC_MIPS_JAL, L_FUNC, info->main_label);
+	// FIXME:
+	uni_printf(info->sx->io, "\n\tjal FUNC%zu\n", info->sx->ref_main);
 	to_code_R_I_R(info->sx->io, IC_MIPS_LW, R_RA, 0, R_FP);
 	to_code_R(info->sx->io, IC_MIPS_JR, R_RA);
 
@@ -3738,7 +3648,6 @@
 
 	information info;
 	info.sx = sx;
-	info.main_label = 0;
 	info.next_register = R_T0;
 	info.next_float_register = R_FT0;
 	info.label_num = 1;
