--- conflicted
+++ resolved
@@ -2608,50 +2608,7 @@
 	const item_t RHS_type = expression_get_type(&RHS);
 	if (type_is_structure(enc->sx, RHS_type))
 	{
-<<<<<<< HEAD
 		return emit_struct_assignment(enc, &target, &RHS);
-=======
-		// FIXME: возврат структуры из функции
-		// Грузим адрес первого элемента RHS на регистр
-		const size_t RHS_identifier = expression_identifier_get_id(&RHS);
-		const size_t displ = hash_get(&enc->displacements, RHS_identifier, 1);
-		const rvalue tmp = {
-			.from_lvalue = !FROM_LVALUE,
-			.kind = RVALUE_KIND_CONST,
-			.val.int_val = displ,
-			.type = TYPE_INTEGER
-		};
-		const rvalue RHS_addr_rvalue = emit_load_of_immediate(enc, &tmp);
-
-		// Подсчёт размеров структуры
-		const size_t struct_size = mips_type_size(enc->sx, RHS_type);
-		const mips_register_t reg = get_register(enc);
-
-		// FIXME: вынести в отдельную функцию
-		// Копирование всех данных из RHS 
-		for (size_t i = 0; i < struct_size; i += WORD_LENGTH)
-		{
-			// Грузим данные из RHS
-			uni_printf(enc->sx->io, "\t");
-			instruction_to_io(enc->sx->io, IC_MIPS_LW);
-			uni_printf(enc->sx->io, " ");
-			mips_register_to_io(enc->sx->io, reg);
-			uni_printf(enc->sx->io, ", %zu(", i);
-			rvalue_to_io(enc, &RHS_addr_rvalue);
-			uni_printf(enc->sx->io, ")\n");
-
-			// Отправляем их в target
-			uni_printf(enc->sx->io, "\t");
-			instruction_to_io(enc->sx->io, IC_MIPS_SW);
-			uni_printf(enc->sx->io, " ");
-			mips_register_to_io(enc->sx->io, reg);
-			uni_printf(enc->sx->io, ", %" PRIitem "(", target.loc.displ + i);
-			mips_register_to_io(enc->sx->io, target.base_reg);
-			uni_printf(enc->sx->io, ")\n\n");
-		}
-
-		return emit_load_of_lvalue(enc, &target);
->>>>>>> 395bd230
 	}
 
 	const rvalue value = emit_expression(enc, &RHS);
