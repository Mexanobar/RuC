--- conflicted
+++ resolved
@@ -480,21 +480,9 @@
 		case IC_CREATE:
 			sprintf(buffer, "TCREATE");
 			break;
-<<<<<<< HEAD
-		case IC_CREATE_DIRECT:
-			sprintf(buffer, "TCREATEDIRECT");
-			break;
 		case IC_EXIT:
 			sprintf(buffer, "TEXIT");
 			break;
-		case IC_EXIT_DIRECT:
-			sprintf(buffer, "TEXITDIRECT");
-			break;
-=======
-		case IC_EXIT:
-			sprintf(buffer, "TEXIT");
-			break;
->>>>>>> 933bf48e
 		case IC_MSG_SEND:
 			sprintf(buffer, "TMSGSEND");
 			break;
