--- conflicted
+++ resolved
@@ -319,12 +319,6 @@
 
 			if (j != SIZE_MAX)
 			{
-<<<<<<< HEAD
-				// Tree modification: Copy procedure number from TStructbeg to TStructend
-				vector_set(tree, j + 1, vector_get(tree, nd.argv));
-
-=======
->>>>>>> d1773c06
 				skip_operator(tree, j);
 				nd.amount++;
 			}
