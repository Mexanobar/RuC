/*
 *	Copyright 2021 Andrey Terekhov, Ilya Andreev
 *
 *	Licensed under the Apache License, Version 2.0 (the "License");
 *	you may not use this file except in compliance with the License.
 *	You may obtain a copy of the License at
 *
 *		http://www.apache.org/licenses/LICENSE-2.0
 *
 *	Unless required by applicable law or agreed to in writing, software
 *	distributed under the License is distributed on an "AS IS" BASIS,
 *	WITHOUT WARRANTIES OR CONDITIONS OF ANY KIND, either express or implied.
 *	See the License for the specific language governing permissions and
 *	limitations under the License.
 */

#include "lexer.h"
#include <math.h>
#include <string.h>
#include "uniscanner.h"


/**
 *	Check if error recovery disabled
 *
 *	@param	ws			Compiler workspace
 *
 *	@return	Recovery status
 */
static inline bool recovery_status(const workspace *const ws)
{
	for (size_t i = 0; ; i++)
	{
		const char *flag = ws_get_flag(ws, i);
		if (flag == NULL)
		{
			return false;
		}
		else if (strcmp(flag, "-Wno") == 0)
		{
			return true;
		}
	}
}

/**
 *	Emit an error from lexer
 *
 *	@param	lxr			Lexer
 *	@param	num			Error code
 */
static void lexer_error(lexer *const lxr, error_t num, ...)
{
	if (lxr->is_recovery_disabled && lxr->sx->was_error)
	{
		return;
	}

	va_list args;
	va_start(args, num);

	verror(lxr->sx->io, num, args);
	lxr->sx->was_error = true;

	va_end(args);
}

/**
 *	Convert hexadecimal digit to number
 *
 *	@param	symbol		UTF-8 symbol
 *
 *	@return	Corresponding number
 */
static uint8_t hexa_to_int(const char32_t symbol)
{
	if (utf8_is_digit(symbol))
	{
		return (uint8_t)utf8_to_digit(symbol);
	}

	switch (symbol)
	{
		case 'A': case 'a':
			return 10;

		case 'B': case 'b':
			return 11;

		case 'C': case 'c':
			return 12;

		case 'D': case 'd':
			return 13;

		case 'E': case 'e':
			return 14;

		case 'F': case 'f':
			return 15;

		default:
			// Unreachable
			return 0;
	}
}

/**
 *	Scan next character from io
 *
 *	@param	lxr			Lexer
 *
 *	@return	Scanned character
 */
static inline char32_t scan(lexer *const lxr)
{
<<<<<<< HEAD
	lxr->character = uni_scan_char(lxr->sx->io);
	return lxr->character;
=======
	return lxr->character = uni_scan_char(lxr->sx->io);
>>>>>>> 0eae6ec1
}

/**
 *	Peek next character from io
 *
 *	@param	lxr			Lexer
 *
 *	@return	Peeked character
 */
static inline char32_t lookahead(lexer *const lxr)
{
	const size_t position = in_get_position(lxr->sx->io);
	const char32_t result = uni_scan_char(lxr->sx->io);
	in_set_position(lxr->sx->io, position);
	return result;
}

/**
 *	Skip over a series of whitespace characters
 *
 *	@param	lxr			Lexer
 */
static inline void skip_whitespace(lexer *const lxr)
{
	while (lxr->character == '\n' || lxr->character == '\r'
		|| lxr->character == '\t' || lxr->character == ' ')
	{
		scan(lxr);
	}
}

/**
 *	Skip until we find the newline character that terminates the comment
 *
 *	@param	lxr			Lexer
 */
static inline void skip_line_comment(lexer *const lxr)
{
	while (lxr->character != '\n' && lxr->character != (char32_t)EOF)
	{
		scan(lxr);
	}
}

/**
 *	Skip until we find '*' and '/' that terminate the comment
 *
 *	@param	lxr			Lexer
 */
static inline void skip_block_comment(lexer *const lxr)
{
	while (lxr->character != '*' || scan(lxr) != '/')
	{
		if (lxr->character == (char32_t)EOF)
		{
			lexer_error(lxr, unterminated_block_comment);
			return;
		}

		scan(lxr);
	}

	scan(lxr);
}

/**
 *	Lex identifier or keyword
 *
 *	@param	lxr			Lexer 
 *
 *	@return	Keyword token on keyword, identifier token on identifier
 */
static token lex_identifier_or_keyword(lexer *const lxr)
{
	const size_t loc_begin = in_get_position(lxr->sx->io);
	uni_unscan_char(lxr->sx->io, lxr->character);

	const size_t repr = repr_reserve(lxr->sx, &lxr->character);
	const size_t loc_end = in_get_position(lxr->sx->io);

	const item_t ref = repr_get_reference(lxr->sx, repr);
	if (ref >= 0 && repr != ITEM_MAX)
	{
		return token_identifier((location){ loc_begin, loc_end }, repr);
	}
	else
	{
		return token_keyword((location){ loc_begin, loc_end }, (token_t)ref);
	}
}

/**
 *	Lex numeric literal
 *
 *	@param	lxr			Lexer
 *
 *	@return	Numeric literal token
 */
static token lex_numeric_literal(lexer *const lxr)
{
	const size_t loc_begin = in_get_position(lxr->sx->io);

	bool was_zero = false;
	if (lxr->character == '0')
	{
		// Отмечаем, что был ведущий ноль
		was_zero = true;
	}

	// Считаем, что может быть любое количество ведущих нолей
	while (lxr->character == '0')
	{
		// Пропускаем их
		scan(lxr);
	}

	// Основание по умолчанию - 10
	uint8_t base = 10;
	bool was_modifier = false;

	// Если был ведущий ноль, то тут может быть модификатор счисления
	if (was_zero)
	{
		switch (lxr->character)
		{
			case 'x': case 'X':
				base = 16;
				was_modifier = true;
				scan(lxr);
				break;

			case 'd': case 'D':
				was_modifier = true;
				scan(lxr);
				break;

			case 'o': case 'O':
				base = 8;
				was_modifier = true;
				scan(lxr);
				break;

			case 'b': case 'B':
				base = 2;
				was_modifier = true;
				scan(lxr);
				break;

			default:
				// Не является спецификатором счисления
				break;
		}
	}

	// Переменные для подсчета значения
	int64_t int_value = 0;
	double float_value = 0.0;

	while (utf8_is_hexa_digit(lxr->character))
	{
		if (hexa_to_int(lxr->character) >= base && !utf8_is_power(lxr->character))
		{
			// Ошибка - цифра не из той системы
			lexer_error(lxr, unexpected_digit);
			// Пропустим все цифры и вернем токен
			while (utf8_is_hexa_digit(lxr->character))
			{
				scan(lxr);
			}

			const size_t loc_end = in_get_position(lxr->sx->io);
			return token_int_literal((location){ loc_begin, loc_end }, int_value);
		}

		int_value = int_value * base + hexa_to_int(lxr->character);
		float_value = float_value * base + hexa_to_int(lxr->character);
		scan(lxr);
	}

	bool is_in_range = true;
	bool is_integer = true;

	// Проверяем, попадаем ли еще в целочисленный диапазон
	if (float_value > (double)INT_MAX)
	{
		is_in_range = false;
		is_integer = false;
	}

	// Дробная часть разрешена только для чисел без спецификаторов
	if (lxr->character == '.' && !was_modifier)
	{
		is_integer = false;
		double position_mult = 0.1;
		// Читаем только десятичные цифры
		// Все остальное относится к следюущим токенам
		while (utf8_is_digit(scan(lxr)))
		{
			float_value += utf8_to_digit(lxr->character) * position_mult;
			position_mult *= 0.1;
		}
	}

	// Экспонента разрешена только для чисел без спецификаторов
	if (utf8_is_power(lxr->character) && !was_modifier)
	{
		int64_t power = 0;	// Показатель степени
		int sign = 1;		// Знак степени
		scan(lxr);

		if (lxr->character == '-')
		{
			is_integer = false;
			scan(lxr);
			sign = -1;
		}
		else if (lxr->character == '+')
		{
			scan(lxr);
		}

		if (!utf8_is_digit(lxr->character))
		{
			// Ошибка - после экспоненты должны быть цифры
			lexer_error(lxr, must_be_digit_after_exp);
			// Просто вернем токен
			const size_t loc_end = in_get_position(lxr->sx->io);
			return token_float_literal((location){ loc_begin, loc_end }, DBL_MAX);
		}

		while (utf8_is_digit(lxr->character))
		{
			power = power * 10 + utf8_to_digit(lxr->character);
			scan(lxr);
		}

		if (is_integer)
		{
			for (int64_t i = 0; i < power; i++)
			{
				int_value *= 10;
			}
		}

		float_value *= pow(10.0, sign * (double)power);
	}

	// Формируем результат
	const size_t loc_end = in_get_position(lxr->sx->io);
	if (is_integer)
	{
		return token_int_literal((location){ loc_begin, loc_end }, int_value);
	}
	else
	{
		if (!is_in_range)
		{
<<<<<<< HEAD
=======
			// Вышли за пределы целого - конвертируем в double
>>>>>>> 0eae6ec1
			warning(lxr->sx->io, too_long_int);
		}

		return token_float_literal((location){ loc_begin, loc_end }, float_value);
	}
}

/**	Get character or escape sequence after '\' */
static inline char32_t get_next_string_elem(lexer *const lxr)
{
	if (lxr->character == '\\')
	{
		switch (scan(lxr))
		{
			case 'n':
			case U'н':
				return '\n';

			case 't':
			case U'т':
				return '\t';

			case '0':
				return '\0';

			case '\\':
			case '\'':
			case '\"':
				return lxr->character;

			default:
				lexer_error(lxr, unknown_escape_sequence);
				return lxr->character;
		}
	}
	else
	{
		return lxr->character;
	}
}

/**
 *	Lex character literal
 *	@note Lexes the remainder of a character literal after apostrophe
 *
 *	@param	lxr			Lexer
 *
 *	@return	Character literal token
 */
static token lex_char_literal(lexer *const lxr)
{
	const size_t loc_begin = in_get_position(lxr->sx->io);

	if (scan(lxr) == '\'')
	{
		lexer_error(lxr, empty_character);

		const size_t loc_end = in_get_position(lxr->sx->io);
		return token_char_literal((location){ loc_begin, loc_end }, WCHAR_MAX);
	}

	const char32_t value = get_next_string_elem(lxr);

	if (scan(lxr) == '\'')
	{
		scan(lxr);
	}
	else
	{
		lexer_error(lxr, expected_apost_after_char_const);
	}

	const size_t loc_end = in_get_position(lxr->sx->io);
	return token_char_literal((location){ loc_begin, loc_end }, value);
}

/**
 *	Lex string literal
 *	@note	Lexes the remainder of a string literal after quote mark
 *
 *	@param	lxr			Lexer 
 *
 *	@return	String literal token
 */
static token lex_string_literal(lexer *const lxr)
{
<<<<<<< HEAD
	vector_resize(&lxr->lexstr, 0);
=======
	const size_t loc_begin = in_get_position(lxr->sx->io);
	vector_resize(&lxr->lexstr, 0);

>>>>>>> 0eae6ec1
	while (lxr->character == '\"')
	{
		scan(lxr);
		while (lxr->character != '"' && lxr->character != '\n')
		{
			vector_add(&lxr->lexstr, get_next_string_elem(lxr));
			scan(lxr);
		}
		if (lxr->character == '"')
		{
			scan(lxr);
		}
		else
		{
			lexer_error(lxr, missing_terminating_quote_char);
		}

		skip_whitespace(lxr);
	}

<<<<<<< HEAD
	lxr->num_string = string_add(lxr->sx, &lxr->lexstr);
	return TK_STRING;
=======
	const size_t loc_end = in_get_position(lxr->sx->io);
	const size_t index = string_add(lxr->sx, &lxr->lexstr);
	return token_string_literal((location){ loc_begin, loc_end }, index);
>>>>>>> 0eae6ec1
}


/*
 *	 __     __   __     ______   ______     ______     ______   ______     ______     ______
 *	/\ \   /\ "-.\ \   /\__  _\ /\  ___\   /\  == \   /\  ___\ /\  __ \   /\  ___\   /\  ___\
 *	\ \ \  \ \ \-.  \  \/_/\ \/ \ \  __\   \ \  __<   \ \  __\ \ \  __ \  \ \ \____  \ \  __\
 *	 \ \_\  \ \_\\"\_\    \ \_\  \ \_____\  \ \_\ \_\  \ \_\    \ \_\ \_\  \ \_____\  \ \_____\
 *	  \/_/   \/_/ \/_/     \/_/   \/_____/   \/_/ /_/   \/_/     \/_/\/_/   \/_____/   \/_____/
 */


lexer lexer_create(const workspace *const ws, syntax *const sx)
{
	lexer lxr;
	lxr.sx = sx;

	lxr.is_recovery_disabled = recovery_status(ws);
<<<<<<< HEAD

=======
>>>>>>> 0eae6ec1
	lxr.lexstr = vector_create(MAX_STRING_LENGTH);

	scan(&lxr);

	return lxr;
}

int lexer_clear(lexer *const lxr)
{
	return vector_clear(&lxr->lexstr);
}


token lex(lexer *const lxr)
{
	if (lxr == NULL)
	{
		return token_eof();
	}

	skip_whitespace(lxr);
<<<<<<< HEAD
	lxr->location = in_get_position(lxr->sx->io);
=======
	const size_t loc_begin = in_get_position(lxr->sx->io);
	token_t punctuator_kind;
>>>>>>> 0eae6ec1

	switch (lxr->character)
	{
		case (char32_t)EOF:
			return token_eof();

		default:
			if (utf8_is_letter(lxr->character) || lxr->character == '#')
			{
				// Keywords and identifiers
				return lex_identifier_or_keyword(lxr);
			}
			else
			{
				lexer_error(lxr, bad_character, lxr->character);
				// Pretending the character didn't exist
				scan(lxr);
				return lex(lxr);
			}

		// Integer and floating literals
		case '0': case '1': case '2': case '3': case '4':
		case '5': case '6': case '7': case '8': case '9':
			return lex_numeric_literal(lxr);

		case '\'':	// Character literals
			return lex_char_literal(lxr);

		case '\"':	// String literals
			return lex_string_literal(lxr);

		// Punctuators
		case '?':
			scan(lxr);
			punctuator_kind = TK_QUESTION;
			break;

		case '[':
			scan(lxr);
			punctuator_kind = TK_L_SQUARE;
			break;

		case ']':
			scan(lxr);
			punctuator_kind = TK_R_SQUARE;
			break;

		case '(':
			scan(lxr);
			punctuator_kind = TK_L_PAREN;
			break;

		case ')':
			scan(lxr);
			punctuator_kind = TK_R_PAREN;
			break;

		case '{':
			scan(lxr);
			punctuator_kind = TK_L_BRACE;
			break;

		case '}':
			scan(lxr);
			punctuator_kind = TK_R_BRACE;
			break;

		case '~':
			scan(lxr);
			punctuator_kind = TK_TILDE;
			break;

		case ':':
			scan(lxr);
			punctuator_kind = TK_COLON;
			break;

		case ';':
			scan(lxr);
			punctuator_kind = TK_SEMICOLON;
			break;

		case ',':
			scan(lxr);
			punctuator_kind = TK_COMMA;
			break;

		case '.':
			if (utf8_is_digit(lookahead(lxr)))
			{
				return lex_numeric_literal(lxr);
			}
			else
			{
				scan(lxr);
				punctuator_kind = TK_PERIOD;
				break;
			}

		case '*':
			if (scan(lxr) == '=')
			{
				scan(lxr);
				punctuator_kind = TK_STAR_EQUAL;
			}
			else
			{
				punctuator_kind = TK_STAR;
			}
			break;

		case '!':
			if (scan(lxr) == '=')
			{
				scan(lxr);
				punctuator_kind = TK_EXCLAIM_EQUAL;
			}
			else
			{
				punctuator_kind = TK_EXCLAIM;
			}
			break;

		case '%':
			if (scan(lxr) == '=')
			{
				scan(lxr);
				punctuator_kind = TK_PERCENT_EQUAL;
			}
			else
			{
				punctuator_kind = TK_PERCENT;
			}
			break;

		case '^':
			if (scan(lxr) == '=')
			{
				scan(lxr);
				punctuator_kind = TK_CARET_EQUAL;
			}
			else
			{
				punctuator_kind = TK_CARET;
			}
			break;

		case '=':
			if (scan(lxr) == '=')
			{
				scan(lxr);
				punctuator_kind = TK_EQUAL_EQUAL;
			}
			else
			{
				punctuator_kind = TK_EQUAL;
			}
			break;

		case '+':
			switch (scan(lxr))
			{
				case '=':
					scan(lxr);
					punctuator_kind = TK_PLUS_EQUAL;
					break;

				case '+':
					scan(lxr);
					punctuator_kind = TK_PLUS_PLUS;
					break;

				default:
					punctuator_kind = TK_PLUS;
					break;
			}
			break;

		case '|':
			switch (scan(lxr))
			{
				case '=':
					scan(lxr);
					punctuator_kind = TK_PIPE_EQUAL;
					break;

				case '|':
					scan(lxr);
					punctuator_kind = TK_PIPE_PIPE;
					break;

				default:
					punctuator_kind = TK_PIPE;
					break;
			}
			break;

		case '&':
			switch (scan(lxr))
			{
				case '=':
					scan(lxr);
					punctuator_kind = TK_AMP_EQUAL;
					break;

				case '&':
					scan(lxr);
					punctuator_kind = TK_AMP_AMP;
					break;

				default:
					punctuator_kind = TK_AMP;
					break;
			}
			break;

		case '-':
			switch (scan(lxr))
			{
				case '=':
					scan(lxr);
					punctuator_kind = TK_MINUS_EQUAL;
					break;

				case '-':
					scan(lxr);
					punctuator_kind = TK_MINUS_MINUS;
					break;

				case '>':
					scan(lxr);
					punctuator_kind = TK_ARROW;
					break;

				default:
					punctuator_kind = TK_MINUS;
					break;
			}
			break;

		case '<':
			switch (scan(lxr))
			{
				case '<':
					if (scan(lxr) == '=')
					{
						scan(lxr);
						punctuator_kind = TK_LESS_LESS_EQUAL;
					}
					else
					{
						punctuator_kind = TK_LESS_LESS;
					}
					break;

				case '=':
					scan(lxr);
					punctuator_kind = TK_LESS_EQUAL;
					break;

				default:
					punctuator_kind = TK_LESS;
					break;
			}
			break;

		case '>':
			switch (scan(lxr))
			{
				case '>':
					if (scan(lxr) == '=')
					{
						scan(lxr);
						punctuator_kind = TK_GREATER_GREATER_EQUAL;
					}
					else
					{
						punctuator_kind = TK_GREATER_GREATER;
					}
					break;

				case '=':
					scan(lxr);
					punctuator_kind = TK_GREATER_EQUAL;
					break;

				default:
					punctuator_kind = TK_GREATER;
					break;
			}
			break;

		case '/':
			switch (scan(lxr))
			{
				case '=':
					scan(lxr);
					punctuator_kind = TK_SLASH_EQUAL;
					break;

				case '/':	// Line comment
					skip_line_comment(lxr);
					return lex(lxr);

				case '*':	// Block comment
					skip_block_comment(lxr);
					return lex(lxr);

				default:
					punctuator_kind = TK_SLASH;
					break;
			}
			break;
	}

	const size_t loc_end = in_get_position(lxr->sx->io);
	return token_punctuator((location){ loc_begin, loc_end }, punctuator_kind);
}

token_t peek(lexer *const lxr)
{
	const size_t position = in_get_position(lxr->sx->io);
	const char32_t character = lxr->character;
	const token peek_token = lex(lxr);
	lxr->character = character;
	in_set_position(lxr->sx->io, position);
<<<<<<< HEAD
	return peek_token;
=======
	return token_get_kind(&peek_token);
>>>>>>> 0eae6ec1
}<|MERGE_RESOLUTION|>--- conflicted
+++ resolved
@@ -114,12 +114,7 @@
  */
 static inline char32_t scan(lexer *const lxr)
 {
-<<<<<<< HEAD
-	lxr->character = uni_scan_char(lxr->sx->io);
-	return lxr->character;
-=======
 	return lxr->character = uni_scan_char(lxr->sx->io);
->>>>>>> 0eae6ec1
 }
 
 /**
@@ -377,10 +372,7 @@
 	{
 		if (!is_in_range)
 		{
-<<<<<<< HEAD
-=======
 			// Вышли за пределы целого - конвертируем в double
->>>>>>> 0eae6ec1
 			warning(lxr->sx->io, too_long_int);
 		}
 
@@ -467,13 +459,9 @@
  */
 static token lex_string_literal(lexer *const lxr)
 {
-<<<<<<< HEAD
-	vector_resize(&lxr->lexstr, 0);
-=======
 	const size_t loc_begin = in_get_position(lxr->sx->io);
 	vector_resize(&lxr->lexstr, 0);
 
->>>>>>> 0eae6ec1
 	while (lxr->character == '\"')
 	{
 		scan(lxr);
@@ -494,14 +482,9 @@
 		skip_whitespace(lxr);
 	}
 
-<<<<<<< HEAD
-	lxr->num_string = string_add(lxr->sx, &lxr->lexstr);
-	return TK_STRING;
-=======
 	const size_t loc_end = in_get_position(lxr->sx->io);
 	const size_t index = string_add(lxr->sx, &lxr->lexstr);
 	return token_string_literal((location){ loc_begin, loc_end }, index);
->>>>>>> 0eae6ec1
 }
 
 
@@ -520,10 +503,6 @@
 	lxr.sx = sx;
 
 	lxr.is_recovery_disabled = recovery_status(ws);
-<<<<<<< HEAD
-
-=======
->>>>>>> 0eae6ec1
 	lxr.lexstr = vector_create(MAX_STRING_LENGTH);
 
 	scan(&lxr);
@@ -545,12 +524,8 @@
 	}
 
 	skip_whitespace(lxr);
-<<<<<<< HEAD
-	lxr->location = in_get_position(lxr->sx->io);
-=======
 	const size_t loc_begin = in_get_position(lxr->sx->io);
 	token_t punctuator_kind;
->>>>>>> 0eae6ec1
 
 	switch (lxr->character)
 	{
@@ -877,9 +852,5 @@
 	const token peek_token = lex(lxr);
 	lxr->character = character;
 	in_set_position(lxr->sx->io, position);
-<<<<<<< HEAD
-	return peek_token;
-=======
 	return token_get_kind(&peek_token);
->>>>>>> 0eae6ec1
 }