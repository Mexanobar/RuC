/*
 *	Copyright 2016 Andrey Terekhov
 *
 *	Licensed under the Apache License, Version 2.0 (the "License");
 *	you may not use this file except in compliance with the License.
 *	You may obtain a copy of the License at
 *
 *		http://www.apache.org/licenses/LICENSE-2.0
 *
 *	Unless required by applicable law or agreed to in writing, software
 *	distributed under the License is distributed on an "AS IS" BASIS,
 *	WITHOUT WARRANTIES OR CONDITIONS OF ANY KIND, either express or implied.
 *	See the License for the specific language governing permissions and
 *	limitations under the License.
 */

#include "extdecl.h"
#include "errors.h"
#include "global.h"
#include "scanner.h"
#include <string.h>


void exprassnval(compiler_context *);
void expr(compiler_context *context, int level);
void exprassn(compiler_context *context, int);

void struct_init(compiler_context *context, int);
int gettype(compiler_context *context);

// если b=1, то это просто блок,
// b = 2 - блок нити,
// b = -1 - блок в switch, иначе
// b = 0 - это блок функции
void block(compiler_context *context, int b);


int modeeq(compiler_context *context, int first_mode, int second_mode)
{
	int n;
	int i;
	int flag = 1;
	int mode;
	if (context->modetab[first_mode] != context->modetab[second_mode])
	{
		return 0;
	}

	mode = context->modetab[first_mode];
	// определяем, сколько полей надо сравнивать для различных типов записей
	n = mode == MSTRUCT || mode == MFUNCTION ? 2 + context->modetab[first_mode + 2] : 1;

	for (i = 1; i <= n && flag; i++)
	{
		flag = context->modetab[first_mode + i] == context->modetab[second_mode + i];
	}

	return flag;
}

int check_duplicates(compiler_context *context)
{
	// проверяет, имеется ли в modetab только что внесенный тип.
	// если да, то возвращает ссылку на старую запись, иначе - на новую.

	int old = context->modetab[context->startmode];

	while (old)
	{
		if (modeeq(context, context->startmode + 1, old + 1))
		{
			context->md = context->startmode;
			context->startmode = context->modetab[context->startmode];
			return old + 1;
		}
		else
		{
			old = context->modetab[old];
		}
	}
	return context->startmode + 1;
}

int newdecl(compiler_context *context, int type, int elemtype)
{
	context->modetab[context->md] = context->startmode;
	context->startmode = context->md++;
	context->modetab[context->md++] = type;
	context->modetab[context->md++] = elemtype; // ссылка на элемент

	return check_duplicates(context);
}

int evaluate_params(compiler_context *context, int num, int formatstr[], int formattypes[], int placeholders[])
{
	int numofparams = 0;
	int i = 0;
	int fsi;

	//	for (i=0; i<num; i++)
	//		printf("%c %i\n", formatstr[i], formatstr[i]);

	for (i = 0; i < num; i++)
	{
		if (formatstr[i] == '%')
		{
			if (fsi = formatstr[++i], fsi != '%')
			{
				if (numofparams == MAXPRINTFPARAMS)
				{
					error(context, too_many_printf_params);
				}

				placeholders[numofparams] = fsi;
			}
			switch (fsi) // Если добавляется новый спецификатор -- не забыть
						 // внести его в switch в bad_printf_placeholder
			{
				case 'i':
				case 1094: // 'ц'
					formattypes[numofparams++] = LINT;
					break;

				case 'c':
				case 1083: // л
					formattypes[numofparams++] = LCHAR;
					break;

				case 'f':
				case 1074: // в
					formattypes[numofparams++] = LFLOAT;
					break;

				case 's':
				case 1089: // с
					formattypes[numofparams++] = newdecl(context, MARRAY, LCHAR);
					break;

				case '%':
					break;

				case 0:
					error(context, printf_no_format_placeholder);
					break;

				default:
					context->bad_printf_placeholder = fsi;
					error(context, printf_unknown_format_placeholder);
					break;
			}
		}
	}

	return numofparams;
}

int szof(compiler_context *context, int type)
{
	return context->next == LEFTSQBR
			   ? 1
			   : type == LFLOAT ? 2 : (type > 0 && context->modetab[type] == MSTRUCT) ? context->modetab[type + 1] : 1;
}

int is_row_of_char(compiler_context *context, int t)
{
	return t > 0 && context->modetab[t] == MARRAY && context->modetab[t + 1] == LCHAR;
}

int is_function(compiler_context *context, int t)
{
	return t > 0 && context->modetab[t] == MFUNCTION;
}

int is_array(compiler_context *context, int t)
{
	return t > 0 && context->modetab[t] == MARRAY;
}

int is_pointer(compiler_context *context, int t)
{
	return t > 0 && context->modetab[t] == MPOINT;
}

int is_struct(compiler_context *context, int t)
{
	return t > 0 && context->modetab[t] == MSTRUCT;
}

int is_float(compiler_context *context, int t)
{
	UNUSED(context);
	return t == LFLOAT || t == LDOUBLE;
}

int is_int(compiler_context *context, int t)
{
	UNUSED(context);
	return t == LINT || t == LLONG || t == LCHAR;
}

void mustbe(compiler_context *context, int what, int e)
{
	if (scaner(context) != what)
	{
		error(context, e);
	}
}

void totree(compiler_context *context, int op)
{
	context->tree[context->tc++] = op;
}

void totreef(compiler_context *context, int op)
{
	context->tree[context->tc++] = op;
	if (context->ansttype == LFLOAT &&
		((op >= ASS && op <= DIVASS) || (op >= ASSAT && op <= DIVASSAT) || (op >= EQEQ && op <= UNMINUS)))
	{
		context->tree[context->tc - 1] += 50;
	}
}

int getstatic(compiler_context *context, int type)
{
	int olddispl = context->displ;
	context->displ += context->lg * szof(context, type); // lg - смещение от l (+1) или от g (-1)
	if (context->lg > 0)
	{
		context->maxdispl = (context->displ > context->maxdispl) ? context->displ : context->maxdispl;
	}
	else
	{
		context->maxdisplg = -context->displ;
	}
	return olddispl;
}

int toidentab(compiler_context *context, int f, int type)
{
	// f =  0, если не ф-ция, f=1, если метка, f=funcnum,
	// если описание ф-ции,
	// f = -1, если ф-ция-параметр, f>=1000, если это описание типа
	// f = -2, #define

	// printf("\n f= %i context->repr %i rtab[context->repr] %i
	// rtab[context->repr+1] %i rtab[context->repr+2] %i\n", f,
	// context->repr, context->reprtab[context->repr],
	// context->reprtab[context->repr+1], context->reprtab[context->repr+2]);
	int pred;

	compiler_table_expand(&context->reprtab, 1);

	context->lastid = context->id;
	if (REPRTAB[REPRTAB_POS + 1] == 0) // это может быть только MAIN
	{
		if (context->wasmain)
		{
			error(context, more_than_1_main);
		}
		context->wasmain = context->id;
	}

	// ссылка на описание с таким же
	// представлением в предыдущем блоке
	pred = context->identab[context->id] = REPRTAB[REPRTAB_POS + 1];
	if (pred)
	{
		// pred == 0 только для main, эту ссылку портить нельзя
		// ссылка на текущее описание с этим представлением
		// (это в reprtab)
		REPRTAB[REPRTAB_POS + 1] = context->id;
	}

	if (f != 1 && pred >= context->curid) // один  и тот же идент м.б. переменной и меткой
	{
		if (context->func_def == 3 ? 1 : context->identab[pred + 1] > 0 ? 1 : context->func_def == 1 ? 0 : 1)
		{
			error(context, repeated_decl);
			// только определение функции может иметь 2
			// описания, т.е. иметь предописание
		}
	}

	context->identab[context->id + 1] = REPRTAB_POS; // ссылка на представление
	if (f == -2)									 // #define
	{
		context->identab[context->id + 2] = 1;
		context->identab[context->id + 3] = type; // это целое число, определенное по #define
	}
	else // дальше тип или ссылка на modetab (для функций и структур)
	{
		context->identab[context->id + 2] = type; // тип -1 int, -2 char, -3 float, -4 long, -5 double,
												  // если тип > 0, то это ссылка на modetab
		if (f == 1)
		{
			context->identab[context->id + 2] = 0; // 0, если первым встретился goto, когда встретим метку,
												   // поставим 1
			context->identab[context->id + 3] = 0; // при генерации кода когда встретим метку, поставим pc
		}
		else if (f >= 1000)
		{
			context->identab[context->id + 3] = f; // это описание типа, если f > 1000, то f-1000 - это номер
												   // иниц проц
		}
		else if (f)
		{
			if (f < 0)
			{
				context->identab[context->id + 3] = -(context->displ++);
				context->maxdispl = context->displ;
			}
			else // identtab[context->lastid+3] - номер функции, если < 0, то
				 // это функция-параметр
			{
				context->identab[context->id + 3] = f;
				if (context->func_def == 2)
				{
					context->identab[context->lastid + 1] *= -1; //это предописание
					context->predef[++context->prdf] = REPRTAB_POS;
				}
				else
				{
					int i;

					for (i = 0; i <= context->prdf; i++)
					{
						if (context->predef[i] == REPRTAB_POS)
						{
							context->predef[i] = 0;
						}
					}
				}
			}
		}
		else
		{
			context->identab[context->id + 3] = getstatic(context, type);
		}
	}
	context->id += 4;
	return context->lastid;
}

void binop(compiler_context *context, int sp)
{
	int op = context->stackop[sp];
	int rtype = context->stackoperands[context->sopnd--];
	int ltype = context->stackoperands[context->sopnd];

	if (is_pointer(context, ltype) || is_pointer(context, rtype))
	{
		error(context, operand_is_pointer);
	}
	if ((op == LOGOR || op == LOGAND || op == LOR || op == LEXOR || op == LAND || op == LSHL || op == LSHR ||
		 op == LREM) &&
		(is_float(context, ltype) || is_float(context, rtype)))
	{
		error(context, int_op_for_float);
	}
	if (is_int(context, ltype) && is_float(context, rtype))
	{
		totree(context, WIDEN1);
	}
	if (is_int(context, rtype) && is_float(context, ltype))
	{
		totree(context, WIDEN);
	}
	if (is_float(context, ltype) || is_float(context, rtype))
	{
		context->ansttype = LFLOAT;
	}
	if (op == LOGOR || op == LOGAND)
	{
		totree(context, op);
		context->tree[context->stacklog[sp]] = context->tc++;
	}
	else
	{
		totreef(context, op);
	}
	if (op >= EQEQ && op <= LGE)
	{
		context->ansttype = LINT;
	}
	context->stackoperands[context->sopnd] = context->ansttype;
	// printf("binop context->sopnd=%i ltype=%i rtype=%i
	// context->ansttype=%i\n", context->sopnd, ltype, rtype,
	// context->ansttype);
	context->anst = VAL;
}

void toval(compiler_context *context)
{
	// надо значение положить на стек,
	// например, чтобы передать параметром

	if (context->anst == VAL || context->anst == NUMBER)
	{
		;
	}
	else if (is_struct(context, context->ansttype))
	{
		if (!context->inass)
		{
			if (context->anst == IDENT)
			{
				context->tc -= 2;
				totree(context, COPY0ST);
				totree(context, context->anstdispl);
			}
			else // тут может быть только ADDR
			{
				totree(context, COPY1ST);
			}
			totree(context, context->modetab[context->ansttype + 1]);
			context->anst = VAL;
		}
	}
	else
	{
		if (context->anst == IDENT)
		{
			context->tree[context->tc - 2] = is_float(context, context->ansttype) ? TIdenttovald : TIdenttoval;
		}

		if (!(is_array(context, context->ansttype) || is_pointer(context, context->ansttype)))
		{
			if (context->anst == ADDR)
			{
				totree(context, is_float(context, context->ansttype) ? TAddrtovald : TAddrtoval);
			}
		}
		context->anst = VAL;
	}
}

void insertwiden(compiler_context *context)
{
	context->tc--;
	totree(context, WIDEN);
	totree(context, TExprend);
}

void applid(compiler_context *context)
{
	compiler_table_expand(&context->reprtab, 1);
	context->lastid = REPRTAB[REPRTAB_POS + 1];
	if (context->lastid == 1)
	{
		error(context, ident_is_not_declared);
	}
}


void exprval(compiler_context *context);
void unarexpr(compiler_context *context);

void actstring(int type, compiler_context *context)
{
	int n = 0;
	int adn;
	scaner(context);
	totree(context, type == LFLOAT ? TStringd : TString);
	adn = context->tc++;
	do
	{
		exprassn(context, 1);
		if (context->tree[context->tc - 3] == TConstd)
		{
			context->tree[context->tc - 3] = context->tree[context->tc - 2];
			context->tree[context->tc - 2] = context->tree[context->tc - 1];
			--context->tc;
		}
		else if (context->tree[context->tc - 2] == TConst)
		{
			context->tree[context->tc - 2] = context->tree[context->tc - 1];
			--context->tc;
		}
		else
		{
			error(context, wrong_init_in_actparam);
		}
		++n;
	} while (scaner(context) == COMMA ? scaner(context), 1 : 0);

	context->tree[adn] = n;
	if (context->cur != END)
	{
		error(context, no_comma_or_end);
	}
	context->ansttype = newdecl(context, MARRAY, type);
	context->anst = VAL;
}

void mustbestring(compiler_context *context)
{
	scaner(context);
	exprassn(context, 1);
	toval(context);
	context->sopnd--;
	if (!(context->ansttype > 0 && context->modetab[context->ansttype] == MARRAY &&
		  context->modetab[context->ansttype + 1] == LCHAR))
	{
		error(context, not_string_in_stanfunc);
	}
}

void mustbepointstring(compiler_context *context)
{
	scaner(context);
	exprassn(context, 1);
	toval(context);
	context->sopnd--;
	if (!(context->ansttype > 0 && context->modetab[context->ansttype] == MPOINT &&
		  is_array(context, context->modetab[context->ansttype + 1]) &&
		  context->modetab[context->modetab[context->ansttype + 1] + 1] == LCHAR))
	{
		error(context, not_point_string_in_stanfunc);
	}
}

void mustberow(compiler_context *context)
{
	scaner(context);
	exprassn(context, 1);
	toval(context);
	context->sopnd--;

	if (!(context->ansttype > 0 && context->modetab[context->ansttype] == MARRAY))
	{
		error(context, not_array_in_stanfunc);
	}
}

void mustbeint(compiler_context *context)
{
	scaner(context);
	exprassn(context, 1);
	toval(context);
	context->sopnd--;
	if (context->ansttype != LINT && context->ansttype != LCHAR)
	{
		error(context, not_int_in_stanfunc);
	}
}

void mustberowofint(compiler_context *context)
{
<<<<<<< HEAD
	scaner(context);
=======
>>>>>>> a4fd9e3e
	if (context->cur == BEGIN)
	{
		actstring(LINT, context), totree(context, TExprend);
	}
	else
	{
		exprassn(context, 1);
		toval(context);
		context->sopnd--;
		if (context->ansttype == LINT || context->ansttype == LCHAR)
		{
			totree(context, ROWING);
			context->ansttype = newdecl(context, MARRAY, LINT);
		}
	}
	if (!(context->ansttype > 0 && context->modetab[context->ansttype] == MARRAY &&
		  (context->modetab[context->ansttype + 1] == LINT || context->modetab[context->ansttype + 1] == LCHAR)))
	{
		error(context, not_rowofint_in_stanfunc);
	}
}

void mustberowoffloat(compiler_context *context)
{
	if (scaner(context) == BEGIN)
	{
		actstring(LFLOAT, context), totree(context, TExprend);
	}
	else
	{
		exprassn(context, 1);
		toval(context);
		context->sopnd--;
		if (context->ansttype == LFLOAT)
		{
			totree(context, ROWINGD);
			context->ansttype = newdecl(context, MARRAY, LFLOAT);
		}
	}

	if (!(context->ansttype > 0 && context->modetab[context->ansttype] == MARRAY &&
		  context->modetab[context->ansttype + 1] == LFLOAT))
	{
		error(context, not_rowoffloat_in_stanfunc);
	}
}

void primaryexpr(compiler_context *context)
{
	if (context->cur == NUMBER)
	{
		if (context->ansttype == LFLOAT) // context->ansttype задается прямо в сканере
		{
			totree(context, TConstd);
			totree(context, context->numr.first);
			totree(context, context->numr.second);
		}
		else
		{
			totree(context, TConst);
			totree(context, context->num); // LINT, LCHAR
		}
		context->stackoperands[++context->sopnd] = context->ansttype;
		// printf("number context->sopnd=%i context->ansttype=%i\n",
		// context->sopnd, context->ansttype);
		context->anst = NUMBER;
	}
	else if (context->cur == STRING)
	{
		int i;

		context->ansttype = newdecl(context, MARRAY, LCHAR); // теперь пишем context->ansttype в
															 // анализаторе, а не в сканере
		totree(context, TString);
		totree(context, context->num);

		for (i = 0; i < context->num; i++)
		{
			totree(context, context->lexstr[i]);
		}

		context->stackoperands[++context->sopnd] = context->ansttype; // ROWOFCHAR
		context->anst = VAL;
	}
	else if (context->cur == IDENT)
	{
		applid(context);
		/*
			if (context->identab[context->lastid+2] == 1) // #define
			{
				totree(context, TConst);
				totree(context, num = context->identab[context->lastid+3]);
				context->anst = NUMBER;
				context->ansttype = LINT;
			}
			else
		*/
		{
			totree(context, TIdent);
			totree(context, context->anstdispl = context->identab[context->lastid + 3]);
			context->stackoperands[++context->sopnd] = context->ansttype = context->identab[context->lastid + 2];
			context->anst = IDENT;
		}
	}
	else if (context->cur == LEFTBR)
	{
		if (context->next == LVOID)
		{
			scaner(context);
			mustbe(context, LMULT, no_mult_in_cast);
			unarexpr(context);
			if (!is_pointer(context, context->ansttype))
			{
				error(context, not_pointer_in_cast);
			}
			mustbe(context, RIGHTBR, no_rightbr_in_cast);
			toval(context);
			// totree(context, CASTC);
			totree(context, TExprend);
		}
		else
		{
			int oldsp = context->sp;
			scaner(context);
			expr(context, 1);
			mustbe(context, RIGHTBR, wait_rightbr_in_primary);
			while (context->sp > oldsp)
			{
				binop(context, --context->sp);
			}
		}
	}
	else if (context->cur <= STANDARD_FUNC_START) // стандартная функция
	{
		int func = context->cur;

		if (scaner(context) != LEFTBR)
		{
			error(context, no_leftbr_in_stand_func);
		}
		if (func <= STRCPY && func >= STRLEN) // функции работы со строками
		{
			if (func >= STRNCAT)
			{
				mustbepointstring(context);
			}
			else
			{
				mustbestring(context);
			}
			if (func != STRLEN)
			{
				mustbe(context, COMMA, no_comma_in_act_params_stanfunc);
				mustbestring(context);
				if (func == STRNCPY || func == STRNCAT || func == STRNCMP)
				{
					mustbe(context, COMMA, no_comma_in_act_params_stanfunc);
					mustbeint(context);
				}
			}
			if (func < STRNCAT)
			{
				context->stackoperands[++context->sopnd] = context->ansttype = LINT;
			}
		}
		else if (func >= RECEIVE_STRING && func <= SEND_INT)
		{
			context->notrobot = 0; // новые функции Фадеева
			mustbeint(context);
			if (func == SEND_INT || func == SEND_STRING)
			{
				mustbe(context, COMMA, no_comma_in_act_params_stanfunc);
				mustberowofint(context);
			}
			else if (func == SEND_FLOAT)
			{
				mustbe(context, COMMA, no_comma_in_act_params_stanfunc);
				mustberowoffloat(context);
			}
			else
			{
				context->stackoperands[++context->sopnd] = context->ansttype =
					func == RECEIVE_INT ? LINT : func == RECEIVE_FLOAT ? LFLOAT : newdecl(context, MARRAY, LCHAR);
			}
		}
		else if (func >= ICON && func <= WIFI_CONNECT) // функции Фадеева
		{
			context->notrobot = 0;
			if (func <= PIXEL && func >= ICON)
			{
				mustberowofint(context);
				if (func != CLEAR)
				{
					mustbe(context, COMMA, no_comma_in_act_params_stanfunc);
				}

				if (func == LINE || func == RECTANGLE || func == ELLIPS)
				{
					mustbeint(context);
					mustbe(context, COMMA, no_comma_in_act_params_stanfunc);
					mustbeint(context);
					mustbe(context, COMMA, no_comma_in_act_params_stanfunc);
					mustbeint(context);
					mustbe(context, COMMA, no_comma_in_act_params_stanfunc);
					mustbeint(context);
					if (func != LINE)
					{
						mustbe(context, COMMA, no_comma_in_act_params_stanfunc);
						mustbeint(context);
					}
				}
				else if (func == ICON || func == PIXEL)
				{
					mustbeint(context);
					mustbe(context, COMMA, no_comma_in_act_params_stanfunc);
					mustbeint(context);
					if (func == ICON)
					{
						mustbe(context, COMMA, no_comma_in_act_params_stanfunc);
						mustbeint(context);
					}
				}
				else if (func == DRAW_NUMBER || func == DRAW_STRING)
				{
					mustbeint(context);
					mustbe(context, COMMA, no_comma_in_act_params_stanfunc);
					mustbeint(context);
					mustbe(context, COMMA, no_comma_in_act_params_stanfunc);
					if (func == DRAW_STRING)
					{
						mustbestring(context);
					}
					else // DRAW_NUMBER
					{
						scaner(context);
						exprassn(context, 1);
						toval(context);
						context->sopnd--;
						if (is_int(context, context->ansttype))
						{
							totree(context, WIDEN);
						}
						else if (context->ansttype != LFLOAT)
						{
							error(context, not_float_in_stanfunc);
						}
					}
				}
			}
			else if (func == SETSIGNAL)
			{
				mustbeint(context);
				mustbe(context, COMMA, no_comma_in_act_params_stanfunc);
				mustberowofint(context);
				mustbe(context, COMMA, no_comma_in_act_params_stanfunc);
				mustberowofint(context);
			}
			else if (func == WIFI_CONNECT || func == BLYNK_AUTORIZATION || func == BLYNK_NOTIFICATION)
			{
				mustbestring(context);
				if (func == WIFI_CONNECT)
				{
					mustbe(context, COMMA, no_comma_in_act_params_stanfunc);
					mustbestring(context);
				}
			}
			else
			{
				mustbeint(context);
				if (func != BLYNK_RECEIVE)
				{
					mustbe(context, COMMA, no_comma_in_act_params_stanfunc);
					if (func == BLYNK_TERMINAL)
					{
						mustbestring(context);
					}
					else if (func == BLYNK_SEND)
					{
						mustbeint(context);
					}
					else if (func == BLYNK_PROPERTY)
					{
						mustbestring(context);
						mustbe(context, COMMA, no_comma_in_act_params_stanfunc);
						mustbestring(context);
					}
					else // BLYNK_LCD
					{
						mustbeint(context);
						mustbe(context, COMMA, no_comma_in_act_params_stanfunc);
						mustbeint(context);
						mustbe(context, COMMA, no_comma_in_act_params_stanfunc);
						mustbestring(context);
					}
				}
				else
				{
					context->stackoperands[++context->sopnd] = context->ansttype = LINT;
				}
			}
		}
		else if (func == UPB) // UPB
		{
			mustbeint(context);
			mustbe(context, COMMA, no_comma_in_act_params_stanfunc);
			mustberow(context);
			context->stackoperands[++context->sopnd] = context->ansttype = LINT;
		}
		else if (func <= TMSGSEND && func >= TGETNUM) // процедуры управления параллельными нитями
		{
			if (func == TINIT || func == TDESTROY || func == TEXIT)
			{
				; // void()
			}
			else if (func == TMSGRECEIVE || func == TGETNUM) // getnum int()   msgreceive msg_info()
			{
				context->anst = VAL;
				context->ansttype = context->stackoperands[++context->sopnd] =
					func == TGETNUM ? LINT : 2; // 2 - это ссылка на msg_info
												//не было параметра,  выдали 1 результат
			}
			else
			{
				// MSGSEND void(msg_info)  CREATE int(void*(*func)(void*))
				// SEMCREATE int(int)  JOIN,  SLEEP,  SEMWAIT,  SEMPOST void(int)
				// у этих процедур 1 параметр
				scaner(context);

				if (func == TCREATE)
				{
					int dn;

					if (context->cur != IDENT)
					{
						error(context, act_param_not_ident);
					}
					applid(context);
					if (context->identab[context->lastid + 2] != 15) // 15 - это аргумент типа void* (void*)
					{
						error(context, wrong_arg_in_create);
					}

					context->stackoperands[context->sopnd] = context->ansttype = LINT;
					dn = context->identab[context->lastid + 3];
					if (dn < 0)
					{
						totree(context, TIdenttoval);
						totree(context, -dn);
					}
					else
					{
						totree(context, TConst);
						totree(context, dn);
					}
					context->anst = VAL;
				}
				else
				{
					context->leftansttype = 2;
					exprassn(context, 1);
					toval(context);

					if (func == TMSGSEND)
					{
						if (context->ansttype != 2) // 2 - это аргумент типа msg_info (struct{int numTh; int data;})
						{
							error(context, wrong_arg_in_send);
						}
						--context->sopnd;
					}
					else
					{
						if (!is_int(context, context->ansttype))
						{
							error(context, param_threads_not_int);
						}
						if (func == TSEMCREATE)
						{
							context->anst = VAL,
							context->ansttype = context->stackoperands[context->sopnd] =
								LINT; // съели 1 параметр, выдали int
						}
						else
						{
							--context->sopnd; // съели 1 параметр, не выдали
						}
						// результата
					}
				}
			}
		}
		else if (func == RAND)
		{
			context->ansttype = context->stackoperands[++context->sopnd] = LFLOAT;
		}
		else if (func == ROUND)
		{
			scaner(context);
			exprassn(context, 1);
			toval(context);
			context->ansttype = context->stackoperands[context->sopnd] = LINT;
		}
		else
		{
			scaner(context);
			exprassn(context, 1);
			toval(context);

			// GETDIGSENSOR int(int port, int pins[]),
			// GETANSENSOR int (int port, int pin),
			// SETMOTOR и VOLTAGE void (int port, int volt)
			if (func == GETDIGSENSOR || func == GETANSENSOR || func == SETMOTOR || func == VOLTAGE)
			{
				context->notrobot = 0;
				if (!is_int(context, context->ansttype))
				{
					error(context, param_setmotor_not_int);
				}
				mustbe(context, COMMA, no_comma_in_setmotor);
<<<<<<< HEAD
				//                scaner(context);
=======
                scaner(context);
>>>>>>> a4fd9e3e
				if (func == GETDIGSENSOR)
				{
					mustberowofint(context);
					context->ansttype = context->stackoperands[++context->sopnd] = LINT;
				}
				else
				{
					exprassn(context, 1);
					toval(context);
					if (!is_int(context, context->ansttype))
					{
						error(context, param_setmotor_not_int);
					}
					if (func == SETMOTOR || func == VOLTAGE)
					{
						context->sopnd -= 2;
					}
					else
					{
						--context->sopnd, context->anst = VAL;
					}
				}
			}
		}
		totree(context, 9500 - func);
		mustbe(context, RIGHTBR, no_rightbr_in_stand_func);
	}
	else
	{
		error(context, not_primary);
	}
}

void index_check(compiler_context *context)
{
	if (!is_int(context, context->ansttype))
	{
		error(context, index_must_be_int);
	}
}

int find_field(compiler_context *context, int stype)
{
	// выдает смещение до найденного поля или ошибку

	int i;
	int flag = 1;
	int select_displ = 0;

	scaner(context);
	mustbe(context, IDENT, after_dot_must_be_ident);

	for (i = 0; i < context->modetab[stype + 2]; i += 2) // тут хранится удвоенное n
	{
		int field_type = context->modetab[stype + 3 + i];

		if (context->modetab[stype + 4 + i] == REPRTAB_POS)
		{
			context->stackoperands[context->sopnd] = context->ansttype = field_type;
			flag = 0;
			break;
		}
		else
		{
			select_displ += szof(context, field_type);
		}
		// прибавляем к суммарному смещению длину поля
	}
	if (flag)
	{
		error(context, no_field);
	}
	return select_displ;
}

void selectend(compiler_context *context)
{
	while (context->next == DOT)
	{
		context->anstdispl += find_field(context, context->ansttype);
	}

	totree(context, context->anstdispl);
	if (is_array(context, context->ansttype) || is_pointer(context, context->ansttype))
	{
		totree(context, TAddrtoval);
	}
}

int Norder(compiler_context *context, int t)
{
	// вычислить размерность массива

	int n = 1;
	while ((t = context->modetab[t + 1]) > 0)
	{
		n++;
	}
	return n;
}

void array_init(compiler_context *context, int t);

void postexpr(compiler_context *context)
{
	int lid;
	int leftansttyp;
	int was_func = 0;

	lid = context->lastid;
	leftansttyp = context->ansttype;

	if (context->next == LEFTBR) // вызов функции
	{
		int i;
		int j;
		int n;
		int dn;
		int oldinass = context->inass;

		was_func = 1;
		scaner(context);
		if (!is_function(context, leftansttyp))
		{
			error(context, call_not_from_function);
		}

		n = context->modetab[leftansttyp + 2]; // берем количество аргументов функции

		totree(context, TCall1);
		totree(context, n);
		j = leftansttyp + 3;
		for (i = 0; i < n; i++) // фактические параметры
		{
			int mdj = context->leftansttype = context->modetab[j]; // это вид формального параметра, в
																   // context->ansttype будет вид фактического
																   // параметра
			scaner(context);
			if (is_function(context, mdj))
			{
				// фактическим параметром должна быть функция, в С - это только идентификатор

				if (context->cur != IDENT)
				{
					error(context, act_param_not_ident);
				}
				applid(context);
				if (context->identab[context->lastid + 2] != mdj)
				{
					error(context, diff_formal_param_type_and_actual);
				}
				dn = context->identab[context->lastid + 3];
				if (dn < 0)
				{
					totree(context, TIdenttoval);
					totree(context, -dn);
				}
				else
				{
					totree(context, TConst);
					totree(context, dn);
				}
				totree(context, TExprend);
			}
			else
			{
				if (context->cur == BEGIN && is_array(context, mdj))
				{
					actstring(context->modetab[mdj + 1], context), totree(context, TExprend);
				}
				else
				{
					context->inass = 0;
					exprassn(context, 1);
					toval(context);
					totree(context, TExprend);

					if (mdj > 0 && mdj != context->ansttype)
					{
						error(context, diff_formal_param_type_and_actual);
					}

					if (is_int(context, mdj) && is_float(context, context->ansttype))
					{
						error(context, float_instead_int);
					}

					if (is_float(context, mdj) && is_int(context, context->ansttype))
					{
						insertwiden(context);
					}
					--context->sopnd;
				}
			}
			if (i < n - 1 && scaner(context) != COMMA)
			{
				error(context, no_comma_in_act_params);
			}
			j++;
		}
		context->inass = oldinass;
		mustbe(context, RIGHTBR, wrong_number_of_params);
		totree(context, TCall2);
		totree(context, lid);
		context->stackoperands[context->sopnd] = context->ansttype = context->modetab[leftansttyp + 1];
		context->anst = VAL;
		if (is_struct(context, context->ansttype))
		{
			context->x -= context->modetab[context->ansttype + 1] - 1;
		}
	}

	while (context->next == LEFTSQBR || context->next == ARROW || context->next == DOT)
	{
		while (context->next == LEFTSQBR) // вырезка из массива (возможно, многомерного)
		{
			int elem_type;
			if (was_func)
			{
				error(context, slice_from_func);
			}
			if (context->modetab[context->ansttype] != MARRAY) // вырезка не из массива
			{
				error(context, slice_not_from_array);
			}

			elem_type = context->modetab[context->ansttype + 1];

			scaner(context);
			scaner(context);

			if (context->anst == IDENT) // a[i]
			{
				context->tree[context->tc - 2] = TSliceident;
				context->tree[context->tc - 1] = context->anstdispl;
			}
			else // a[i][j]
			{
				totree(context, TSlice);
			}

			totree(context, elem_type);
			exprval(context);
			index_check(context); // проверка, что индекс int или char

			mustbe(context, RIGHTSQBR, no_rightsqbr_in_slice);

			context->stackoperands[--context->sopnd] = context->ansttype = elem_type;
			context->anst = ADDR;
		}

		while (context->next == ARROW)
		{
			// это выборка поля из указателя на структуру, если после
			// -> больше одной точки подряд, схлопываем в 1 select
			// перед выборкой мог быть вызов функции или вырезка элемента массива

			if (context->modetab[context->ansttype] != MPOINT ||
				context->modetab[context->modetab[context->ansttype + 1]] != MSTRUCT)
			{
				error(context, get_field_not_from_struct_pointer);
			}

			if (context->anst == IDENT)
			{
				context->tree[context->tc - 2] = TIdenttoval;
			}
			context->anst = ADDR;
			// pointer  мог быть значением функции (VAL) или, может быть,
			totree(context, TSelect); // context->anst уже был ADDR, т.е. адрес
									  // теперь уже всегда на верхушке стека

			context->anstdispl = find_field(context, context->ansttype = context->modetab[context->ansttype + 1]);
			selectend(context);
		}
		if (context->next == DOT)

		{
			if (context->ansttype < 0 || context->modetab[context->ansttype] != MSTRUCT)
			{
				error(context, select_not_from_struct);
			}
			if (context->anst == VAL) // структура - значение функции
			{
				int len1 = szof(context, context->ansttype);
				context->anstdispl = 0;
				while (context->next == DOT)
				{
					context->anstdispl += find_field(context, context->ansttype);
				}
				totree(context, COPYST);
				totree(context, context->anstdispl);
				totree(context, szof(context, context->ansttype));
				totree(context, len1);
			}
			else if (context->anst == IDENT)
			{
				int globid = context->anstdispl < 0 ? -1 : 1;
				while (context->next == DOT)
				{
					context->anstdispl += globid * find_field(context, context->ansttype);
				}
				context->tree[context->tc - 1] = context->anstdispl;
			}
			else // ADDR
			{
				totree(context, TSelect);
				context->anstdispl = 0;
				selectend(context);
			}
		}
	}
	if (context->next == INC || context->next == DEC) // a++, a--
	{
		int op;

		if (!is_int(context, context->ansttype) && !is_float(context, context->ansttype))
		{
			error(context, wrong_operand);
		}

		if (context->anst != IDENT && context->anst != ADDR)
		{
			error(context, unassignable_inc);
		}
		op = (context->next == INC) ? POSTINC : POSTDEC;
		if (context->anst == ADDR)
		{
			op += 4;
		}
		scaner(context);
		totreef(context, op);
		if (context->anst == IDENT)
		{
			totree(context, context->identab[lid + 3]);
		}
		context->anst = VAL;
	}
}

void unarexpr(compiler_context *context)
{
	int op = context->cur;
	if (context->cur == LNOT || context->cur == LOGNOT || context->cur == LPLUS || context->cur == LMINUS ||
		context->cur == LAND || context->cur == LMULT || context->cur == INC || context->cur == DEC)
	{
		if (context->cur == INC || context->cur == DEC)
		{
			scaner(context);
			unarexpr(context);
			if (context->anst != IDENT && context->anst != ADDR)
			{
				error(context, unassignable_inc);
			}
			if (context->anst == ADDR)
			{
				op += 4;
			}
			totreef(context, op);
			if (context->anst == IDENT)
			{
				totree(context, context->identab[context->lastid + 3]);
			}
			context->anst = VAL;
		}
		else
		{
			scaner(context);
			unarexpr(context);

			if (op == LAND)
			{
				if (context->anst == VAL)
				{
					error(context, wrong_addr);
				}

				if (context->anst == IDENT)
				{
					context->tree[context->tc - 2] = TIdenttoaddr; // &a
				}

				context->stackoperands[context->sopnd] = context->ansttype =
					newdecl(context, MPOINT, context->ansttype);
				context->anst = VAL;
			}
			else if (op == LMULT)
			{
				if (!is_pointer(context, context->ansttype))
				{
					error(context, aster_not_for_pointer);
				}

				if (context->anst == IDENT)
				{
					context->tree[context->tc - 2] = TIdenttoval; // *p
				}

				context->stackoperands[context->sopnd] = context->ansttype = context->modetab[context->ansttype + 1];
				context->anst = ADDR;
			}
			else
			{
				toval(context);
				if ((op == LNOT || op == LOGNOT) && context->ansttype == LFLOAT)
				{
					error(context, int_op_for_float);
				}
				else if (op == LMINUS)
				{
					if (context->tree[context->tc - 2] == TConst)
					{
						context->tree[context->tc - 1] *= -1;
					}
					else if (context->tree[context->tc - 3] == TConstd)
					{
						double d;
						memcpy(&d, &context->tree[context->tc - 2], sizeof(double));
						d = -d;
						memcpy(&context->tree[context->tc - 2], &d, sizeof(double));
					}
					else
					{
						totreef(context, UNMINUS);
					}
				}
				else if (op == LPLUS)
				{
					;
				}
				else
				{
					totree(context, op);
				}
				context->anst = VAL;
			}
		}
	}
	else
	{
		primaryexpr(context);
	}

	postexpr(context);
	context->stackoperands[context->sopnd] = context->ansttype;
}

void exprinbrkts(compiler_context *context, int er)
{
	mustbe(context, LEFTBR, er);
	scaner(context);
	exprval(context);
	mustbe(context, RIGHTBR, er);
}

void exprassninbrkts(compiler_context *context, int er)
{
	mustbe(context, LEFTBR, er);
	scaner(context);
	exprassnval(context);
	mustbe(context, RIGHTBR, er);
}

int prio(compiler_context *context, int op)
{
	// возвращает 0, если не операция

	UNUSED(context);
	return op == LOGOR
			   ? 1
			   : op == LOGAND
					 ? 2
					 : op == LOR
						   ? 3
						   : op == LEXOR
								 ? 4
								 : op == LAND
									   ? 5
									   : op == EQEQ
											 ? 6
											 : op == NOTEQ
												   ? 6
												   : op == LLT
														 ? 7
														 : op == LGT
															   ? 7
															   : op == LLE
																	 ? 7
																	 : op == LGE
																		   ? 7
																		   : op == LSHL
																				 ? 8
																				 : op == LSHR
																					   ? 8
																					   : op == LPLUS
																							 ? 9
																							 : op == LMINUS
																								   ? 9
																								   : op == LMULT
																										 ? 10
																										 : op == LDIV
																											   ? 10
																											   : op == LREM
																													 ? 10
																													 : 0;
}

void subexpr(compiler_context *context)
{
	int p;
	int oldsp = context->sp;
	int wasop = 0;
	int ad = 0;

	while ((p = prio(context, context->next)))
	{
		wasop = 1;
		toval(context);
		while (context->sp > oldsp && context->stack[context->sp - 1] >= p)
		{
			binop(context, --context->sp);
		}

		if (p <= 2)
		{
			totree(context, p == 1 ? ADLOGOR : ADLOGAND);
			ad = context->tc++;
		}

		context->stack[context->sp] = p;
		context->stacklog[context->sp] = ad;
		context->stackop[context->sp++] = context->next;
		scaner(context);
		scaner(context);
		unarexpr(context);
	}
	if (wasop)
	{
		toval(context);
	}
	while (context->sp > oldsp)
	{
		binop(context, --context->sp);
	}
}

int intopassn(compiler_context *context, int next)
{
	UNUSED(context);
	return next == REMASS || next == SHLASS || next == SHRASS || next == ANDASS || next == EXORASS || next == ORASS;
}

int opassn(compiler_context *context)
{
	return (context->next == ASS || context->next == MULTASS || context->next == DIVASS || context->next == PLUSASS ||
			context->next == MINUSASS || intopassn(context, context->next))
			   ? context->op = context->next
			   : 0;
}

void condexpr(compiler_context *context)
{
	int globtype = 0;
	int adif = 0;
	int r;

	subexpr(context); // logORexpr();
	if (context->next == QUEST)
	{
		while (context->next == QUEST)
		{
			toval(context);
			if (!is_int(context, context->ansttype))
			{
				error(context, float_in_condition);
			}
			totree(context, TCondexpr);
			scaner(context);
			scaner(context);
			context->sopnd--;
			exprval(context); // then
			if (!globtype)
			{
				globtype = context->ansttype;
			}
			context->sopnd--;
			if (is_float(context, context->ansttype))
			{
				globtype = LFLOAT;
			}
			else
			{
				context->tree[context->tc] = adif;
				adif = context->tc++;
			}
			mustbe(context, COLON, no_colon_in_cond_expr);
			scaner(context);
			unarexpr(context);
			subexpr(context); // logORexpr();	else or elif
		}
		toval(context);
		totree(context, TExprend);
		if (is_float(context, context->ansttype))
		{
			globtype = LFLOAT;
		}
		else
		{
			context->tree[context->tc] = adif;
			adif = context->tc++;
		}

		while (adif != 0)
		{
			r = context->tree[adif];
			context->tree[adif] = TExprend;
			context->tree[adif - 1] = is_float(context, globtype) ? WIDEN : NOP;
			adif = r;
		}

		context->stackoperands[context->sopnd] = context->ansttype = globtype;
	}
	else
	{
		context->stackoperands[context->sopnd] = context->ansttype;
	}
}

void inition(compiler_context *context, int decl_type)
{
	if (decl_type < 0 || is_pointer(context, decl_type) || // Обработка для базовых типов, указателей
		(is_array(context, decl_type) && context->modetab[decl_type + 1] == LCHAR)) // или строк
	{
		exprassn(context, 1);
		toval(context);
		totree(context, TExprend);
		// съедаем выражение, его значение будет на стеке
		context->sopnd--;
		if (is_int(context, decl_type) && is_float(context, context->ansttype))
		{
			error(context, init_int_by_float);
		}
		if (is_float(context, decl_type) && is_int(context, context->ansttype))
		{
			insertwiden(context);
		}
		else if (decl_type != context->ansttype)
		{
			error(context, error_in_initialization);
		}
	}
	else if (context->cur == BEGIN)
	{
		struct_init(context, decl_type);
	}
	else
	{
		error(context, wrong_init);
	}
}

void struct_init(compiler_context *context, int decl_type)
{
	// сейчас context->modetab[decl_type] равен MSTRUCT

	int next_field = decl_type + 3;
	int i;
	int nf = context->modetab[decl_type + 2] / 2;

	if (context->cur != BEGIN)
	{
		error(context, struct_init_must_start_from_BEGIN);
	}
	totree(context, TStructinit);
	totree(context, nf);
	for (i = 0; i < nf; i++)
	{
		scaner(context);
		inition(context, context->modetab[next_field]);
		next_field += 2;
		if (i != nf - 1)
		{
			if (context->next == COMMA) // поля инициализации идут через запятую, заканчиваются }
			{
				scaner(context);
			}
			else
			{
				error(context, no_comma_in_init_list);
			}
		}
	}

	if (context->next == END)
	{
		totree(context, TExprend);
	}
	else
	{
		error(context, wait_end);
	}
	scaner(context);
	context->leftansttype = decl_type;
}

void exprassnvoid(compiler_context *context)
{
	int t = context->tree[context->tc - 2] < 9000 ? context->tc - 3 : context->tc - 2;
	int tt = context->tree[t];
	if ((tt >= ASS && tt <= DIVASSAT) || (tt >= POSTINC && tt <= DECAT) || (tt >= ASSR && tt <= DIVASSATR) ||
		(tt >= POSTINCR && tt <= DECATR))
	{
		context->tree[t] += 200;
	}
	--context->sopnd;
}

void exprassn(compiler_context *context, int level)
{
	int leftanst;
	int leftanstdispl;
	int ltype;
	int rtype;
	int lnext;

	if (context->cur == BEGIN)
	{
		if (is_struct(context, context->leftansttype))
		{
			struct_init(context, context->leftansttype);
		}
		else if (is_array(context, context->leftansttype))
		{
			// пока в RuC присваивать массивы нельзя
			array_init(context, context->leftansttype);
		}
		else
		{
			error(context, init_not_struct);
		}
		context->stackoperands[++context->sopnd] = context->ansttype = context->leftansttype;
		context->anst = VAL;
	}
	else
	{
		unarexpr(context);
	}

	leftanst = context->anst;
	leftanstdispl = context->anstdispl;
	context->leftansttype = context->ansttype;
	if (opassn(context))
	{
		int opp = context->op;
		lnext = context->next;
		context->inass = 1;
		scaner(context);
		scaner(context);
		exprassn(context, level + 1);
		context->inass = 0;

		if (leftanst == VAL)
		{
			error(context, unassignable);
		}
		rtype = context->stackoperands[context->sopnd--]; // снимаем типы
														  // операндов со стека
		ltype = context->stackoperands[context->sopnd];

		if (intopassn(context, lnext) && (is_float(context, ltype) || is_float(context, rtype)))
		{
			error(context, int_op_for_float);
		}

		if (is_array(context, ltype)) // присваивать массив в массив в си нельзя
		{
			error(context, array_assigment);
		}

		if (is_struct(context, ltype)) // присваивание в структуру
		{
			if (ltype != rtype) // типы должны быть равны
			{
				error(context, type_missmatch);
			}
			if (opp != ASS) // в структуру можно присваивать только с помощью =
			{
				error(context, wrong_struct_ass);
			}

			if (context->anst == VAL)
			{
				opp = leftanst == IDENT ? COPY0STASS : COPY1STASS;
			}
			else
			{
				opp = leftanst == IDENT ? context->anst == IDENT ? COPY00 : COPY01
										: context->anst == IDENT ? COPY10 : COPY11;
			}
			totree(context, opp);
			if (leftanst == IDENT)
			{
				totree(context, leftanstdispl); // displleft
			}
			if (context->anst == IDENT)
			{
				totree(context, context->anstdispl); // displright
			}
			totree(context, context->modetab[ltype + 1]); // длина
			context->anst = leftanst;
			context->anstdispl = leftanstdispl;
		}
		else // оба операнда базового типа или указатели
		{
			if (is_pointer(context, ltype) && opp != ASS) // в указатель можно присваивать только с помощью =
			{
				error(context, wrong_struct_ass);
			}

			if (is_int(context, ltype) && is_float(context, rtype))
			{
				error(context, assmnt_float_to_int);
			}

			toval(context);
			if (is_int(context, rtype) && is_float(context, ltype))
			{
				totree(context, WIDEN);
				context->ansttype = LFLOAT;
			}
			if (is_pointer(context, ltype) && is_pointer(context, rtype) && ltype != rtype)
			{
				// проверка нужна только для указателей
				error(context, type_missmatch);
			}

			if (leftanst == ADDR)
			{
				opp += 11;
			}
			totreef(context, opp);
			if (leftanst == IDENT)
			{
				totree(context, context->anstdispl = leftanstdispl);
			}
			context->anst = VAL;
		}
		context->stackoperands[context->sopnd] = context->ansttype = ltype; // тип результата - на стек
	}
	else
	{
		condexpr(context); // condexpr учитывает тот факт, что начало выражения
	}
	// в виде unarexpr уже выкушано
}

void expr(compiler_context *context, int level)
{
	exprassn(context, level);
	while (context->next == COMMA)
	{
		exprassnvoid(context);
		context->sopnd--;
		scaner(context);
		scaner(context);
		exprassn(context, level);
	}
	if (level == 0)
	{
		totree(context, TExprend);
	}
}

void exprval(compiler_context *context)
{
	expr(context, 1);
	toval(context);
	totree(context, TExprend);
}

void exprassnval(compiler_context *context)
{
	exprassn(context, 1);
	toval(context);
	totree(context, TExprend);
}

void array_init(compiler_context *context, int decl_type)
{
	// сейчас context->modetab[decl_type] равен MARRAY

	int ad;
	int all = 0;

	if (is_array(context, decl_type))
	{
		if (context->cur == STRING)
		{
			if (context->onlystrings == 0)
			{
				error(context, string_and_notstring);
			}
			if (context->onlystrings == 2)
			{
				context->onlystrings = 1;
			}
			primaryexpr(context);
			totree(context, TExprend);
		}
		else if (context->cur == BEGIN)
		{
			totree(context, TBeginit);
			ad = context->tc++;
			do
			{
				scaner(context);
				all++;
				array_init(context, context->modetab[decl_type + 1]);
			} while (scaner(context) == COMMA);

			if (context->cur == END)
			{
				context->tree[ad] = all;
				totree(context, TExprend);
			}
			else
			{
				error(context, wait_end);
			}
		}
		else
		{
			error(context, arr_init_must_start_from_BEGIN);
		}
	}
	else if (context->cur == BEGIN)
	{
		if (is_struct(context, decl_type))
		{
			struct_init(context, decl_type);
		}
		else
		{
			error(context, begin_with_notarray);
		}
	}
	else if (context->onlystrings == 1)
	{
		error(context, string_and_notstring);
	}
	else
	{
		inition(context, decl_type);
		context->onlystrings = 0;
	}
}

int arrdef(compiler_context *context, int t)
{
	// вызывается при описании массивов и структур из массивов сразу после idorpnt

	context->arrdim = 0;
	context->usual = 1; // описание массива без пустых границ
	if (is_pointer(context, t))
	{
		error(context, pnt_before_array);
	}

	while (context->next == LEFTSQBR) // это определение массива (может быть многомерным)
	{
		context->arrdim++;
		scaner(context);
		if (context->next == RIGHTSQBR)
		{
			scaner(context);
			if (context->next == LEFTSQBR) // int a[][]={{1,2,3}, {4,5,6}} - нельзя;
			{
				error(context, empty_init); // границы определять по инициализации можно
			}
			// только по последнему изм.
			context->usual = 0;
		}
		else
		{
			scaner(context);
			unarexpr(context);
			condexpr(context);
			toval(context);
			if (!is_int(context, context->ansttype))
			{
				error(context, array_size_must_be_int);
			}
			totree(context, TExprend);
			context->sopnd--;
			mustbe(context, RIGHTSQBR, wait_right_sq_br);
		}
		t = newdecl(context, MARRAY, t); // Меняем тип в identtab (увеличиваем размерность массива)
	}
	return t;
}

void decl_id(compiler_context *context, int decl_type)
{
	// вызывается из block и extdecl, только эта процедура реально отводит память
	// если встретятся массивы (прямо или в структурах), их размеры уже будут в стеке

	int oldid = toidentab(context, 0, decl_type);
	int elem_len, i;
	int elem_type;
	int all; // all - место в дереве, где будет общее количество выражений в инициализации, для массивов - только
			 // признак (1) наличия инициализации
	int adN;

	context->usual = 1;
	context->arrdim = 0; // arrdim - размерность (0-скаляр), д.б. столько выражений-границ
	elem_type = decl_type;

	if (context->next == LEFTSQBR) // это определение массива (может быть многомерным)
	{
		totree(context, TDeclarr);
		adN = context->tc++;
		decl_type = context->identab[oldid + 2] =
			arrdef(context, decl_type); // Меняем тип (увеличиваем размерность массива)
		context->tree[adN] = context->arrdim;
		//        for (i=20; i<50; ++i)
		//            printf("%i) %i\n", i, context->modetab[i]);
		if (!context->usual && context->next != ASS)
		{
			error(context, empty_bound_without_init);
		}
	}
	totree(context, TDeclid);
	totree(context, context->identab[oldid + 3]);													  // displ
	totree(context, elem_type);																		  // elem_type
	totree(context, context->arrdim);																  // N
	context->tree[all = context->tc++] = 0;															  // all
	context->tree[context->tc++] = is_pointer(context, decl_type) ? 0 : context->was_struct_with_arr; // proc
	totree(context, context->usual);																  // context->usual
	totree(context, 0); // массив не в структуре

	if (context->next == ASS)
	{
		scaner(context);
		scaner(context);
		context->tree[all] = szof(context, decl_type);
		if (is_array(context, decl_type)) // инициализация массива
		{
			context->onlystrings = 2;
			if (!context->usual)
			{
				context->tree[adN]--; // это уменьшение N в Declarr
			}
			array_init(context, decl_type);
			if (context->onlystrings == 1)
			{
				context->tree[all + 2] = context->usual + 2; // только из строк 2 - без границ, 3 - с границами
			}
		}
		else
		{
			inition(context, decl_type);
		}
	}
}

void statement(compiler_context *context)
{
	int flagsemicol = 1;
	int oldwasdefault = context->wasdefault;
	int oldinswitch = context->inswitch;
	int oldinloop = context->inloop;

	context->wasdefault = 0;
	scaner(context);
	if ((is_int(context, context->cur) || is_float(context, context->cur) || context->cur == LVOID ||
		 context->cur == LSTRUCT) &&
		context->blockflag)
	{
		error(context, decl_after_strmt);
	}
	if (context->cur == BEGIN)
	{
		flagsemicol = 0;
		block(context, 1);
	}
	else if (context->cur == TCREATEDIRECT)
	{
		totree(context, CREATEDIRECTC);
		flagsemicol = 0;
		block(context, 2);
		totree(context, EXITC);
	}
	else if (context->cur == SEMICOLON)
	{
		totree(context, NOP);
		flagsemicol = 0;
	}
	else if (context->cur == IDENT && context->next == COLON)
	{
		int id;
		int i;
		int flag = 1;
		flagsemicol = 0;
		totree(context, TLabel);
		for (i = 0; flag && i < context->pgotost - 1; i += 2)
		{
			flag = context->identab[context->gotost[i] + 1] != REPRTAB_POS;
		}
		if (flag)
		{
			totree(context, id = toidentab(context, 1, 0));
			context->gotost[context->pgotost++] = id; // это определение метки, если она встретилась до
													  // переходов на нее
			context->gotost[context->pgotost++] = -context->line;
		}
		else
		{
			id = context->gotost[i - 2];
			REPRTAB_POS = context->identab[id + 1];
			if (context->gotost[i - 1] < 0)
			{
				error(context, repeated_label);
			}
			totree(context, id);
		}
		context->identab[id + 2] = 1;

		scaner(context);
		statement(context);
	}
	else
	{
		context->blockflag = 1;

		switch (context->cur)
		{
			case PRINT:
			{
				exprassninbrkts(context, print_without_br);
				context->tc--;
				totree(context, TPrint);
				totree(context, context->ansttype);
				totree(context, TExprend);
				if (is_pointer(context, context->ansttype))
				{
					error(context, pointer_in_print);
				}
				context->sopnd--;
			}
			break;
			case PRINTID:
			{
				mustbe(context, LEFTBR, no_leftbr_in_printid);
				do
				{
					mustbe(context, IDENT, no_ident_in_printid);
					compiler_table_expand(&context->reprtab, 1);
					context->lastid = REPRTAB[REPRTAB_POS + 1];
					if (context->lastid == 1)
					{
						error(context, ident_is_not_declared);
					}
					totree(context, TPrintid);
					totree(context, context->lastid);
				} while (context->next == COMMA ? scaner(context), 1 : 0);
				mustbe(context, RIGHTBR, no_rightbr_in_printid);
			}
			break;

			case PRINTF:
			{
				int formatstr[MAXSTRINGL];
				int formattypes[MAXPRINTFPARAMS];
				int placeholders[MAXPRINTFPARAMS];
				int paramnum = 0;
				int sumsize = 0;
				int i = 0;
				int fnum;

				mustbe(context, LEFTBR, no_leftbr_in_printf);
				if (scaner(context) != STRING) // выкушиваем форматную строку
				{
					error(context, wrong_first_printf_param);
				}

				for (i = 0; i < context->num; i++)
				{
					formatstr[i] = context->lexstr[i];
				}
				formatstr[context->num] = 0;

				paramnum = evaluate_params(context, fnum = context->num, formatstr, formattypes, placeholders);

				for (i = 0; scaner(context) == COMMA; i++)
				{
					if (i >= paramnum)
					{
						error(context, wrong_printf_param_number);
					}

					scaner(context);

					exprassn(context, 1);
					toval(context);
					totree(context, TExprend);

					if (formattypes[i] == LFLOAT && context->ansttype == LINT)
					{
						insertwiden(context);
					}
					else if (formattypes[i] != context->ansttype)
					{
						context->bad_printf_placeholder = placeholders[i];
						error(context, wrong_printf_param_type);
					}

					sumsize += szof(context, formattypes[i]);
					--context->sopnd;
				}

				if (context->cur != RIGHTBR)
				{
					error(context, no_rightbr_in_printf);
				}

				if (i != paramnum)
				{
					error(context, wrong_printf_param_number);
				}

				totree(context, TString);
				totree(context, fnum);

				for (i = 0; i < fnum; i++)
				{
					totree(context, formatstr[i]);
				}
				totree(context, TExprend);

				totree(context, TPrintf);
				totree(context, sumsize);
			}
			break;

			case GETID:
			{
				compiler_table_expand(&context->reprtab, 1);

				mustbe(context, LEFTBR, no_leftbr_in_printid);
				do
				{
					mustbe(context, IDENT, no_ident_in_printid);
					context->lastid = REPRTAB[REPRTAB_POS + 1];
					if (context->lastid == 1)
					{
						error(context, ident_is_not_declared);
					}
					totree(context, TGetid);
					totree(context, context->lastid);
				} while (context->next == COMMA ? scaner(context), 1 : 0);
				mustbe(context, RIGHTBR, no_rightbr_in_printid);
			}
			break;
			case LBREAK:
			{
				if (!(context->inloop || context->inswitch))
				{
					error(context, break_not_in_loop_or_switch);
				}
				totree(context, TBreak);
			}
			break;
			case LCASE:
			{
				if (!context->inswitch)
				{
					error(context, case_or_default_not_in_switch);
				}
				if (context->wasdefault)
				{
					error(context, case_after_default);
				}
				totree(context, TCase);
				scaner(context);
				unarexpr(context);
				condexpr(context);
				toval(context);
				totree(context, TExprend);
				if (context->ansttype == LFLOAT)
				{
					error(context, float_in_switch);
				}
				context->sopnd--;
				mustbe(context, COLON, no_colon_in_case);
				flagsemicol = 0;
				statement(context);
			}
			break;
			case LCONTINUE:
			{
				if (!context->inloop)
				{
					error(context, continue_not_in_loop);
				}
				totree(context, TContinue);
			}
			break;
			case LDEFAULT:
			{
				if (!context->inswitch)
				{
					error(context, case_or_default_not_in_switch);
				}
				mustbe(context, COLON, no_colon_in_case);
				context->wasdefault = 1;
				flagsemicol = 0;
				totree(context, TDefault);
				statement(context);
			}
			break;
			case LDO:
			{
				context->inloop = 1;
				totree(context, TDo);
				statement(context);
				if (context->next == LWHILE)
				{
					scaner(context);
					exprinbrkts(context, cond_must_be_in_brkts);
					context->sopnd--;
				}
				else
				{
					error(context, wait_while_in_do_stmt);
				}
			}
			break;
			case LFOR:
			{
				int fromref;
				int condref;
				int incrref;
				int stmtref;
				mustbe(context, LEFTBR, no_leftbr_in_for);
				totree(context, TFor);
				fromref = context->tc++;
				condref = context->tc++;
				incrref = context->tc++;
				stmtref = context->tc++;
				if (scaner(context) == SEMICOLON) // init
				{
					context->tree[fromref] = 0;
				}
				else
				{
					context->tree[fromref] = context->tc;
					expr(context, 0);
					exprassnvoid(context);
					mustbe(context, SEMICOLON, no_semicolon_in_for);
				}
				if (scaner(context) == SEMICOLON) // cond
				{
					context->tree[condref] = 0;
				}
				else
				{
					context->tree[condref] = context->tc;
					exprval(context);
					context->sopnd--;
					mustbe(context, SEMICOLON, no_semicolon_in_for);
					context->sopnd--;
				}
				if (scaner(context) == RIGHTBR) // incr
				{
					context->tree[incrref] = 0;
				}
				else
				{
					context->tree[incrref] = context->tc;
					expr(context, 0);
					exprassnvoid(context);
					mustbe(context, RIGHTBR, no_rightbr_in_for);
				}
				flagsemicol = 0;
				context->tree[stmtref] = context->tc;
				context->inloop = 1;
				statement(context);
			}
			break;
			case LGOTO:
			{
				int i;
				int flag = 1;
				mustbe(context, IDENT, no_ident_after_goto);
				totree(context, TGoto);
				for (i = 0; flag && i < context->pgotost - 1; i += 2)
				{
					flag = context->identab[context->gotost[i] + 1] != REPRTAB_POS;
				}
				if (flag)
				{
					// первый раз встретился переход на метку, которой не было,
					// в этом случае ссылка на identtab, стоящая после TGoto,
					// будет отрицательной
					totree(context, -toidentab(context, 1, 0));
					context->gotost[context->pgotost++] = context->lastid;
				}
				else
				{
					int id = context->gotost[i - 2];
					if (context->gotost[id + 1] < 0) // метка уже была
					{
						totree(context, id);
						break;
					}
					totree(context, context->gotost[context->pgotost++] = id);
				}
				context->gotost[context->pgotost++] = context->line;
			}
			break;
			case LIF:
			{
				int elseref;
				totree(context, TIf);
				elseref = context->tc++;
				flagsemicol = 0;
				exprinbrkts(context, cond_must_be_in_brkts);
				context->sopnd--;
				statement(context);
				if (context->next == LELSE)
				{
					scaner(context);
					context->tree[elseref] = context->tc;
					statement(context);
				}
				else
				{
					context->tree[elseref] = 0;
				}
			}
			break;
			case LRETURN:
			{
				int ftype = context->modetab[context->functype + 1];
				context->wasret = 1;
				if (context->next == SEMICOLON)
				{
					if (ftype != LVOID)
					{
						error(context, no_ret_in_func);
					}
					totree(context, TReturnvoid);
				}
				else
				{
					if (ftype == LVOIDASTER)
					{
						flagsemicol = 0;
					}
					else
					{
						if (ftype == LVOID)
						{
							error(context, notvoidret_in_void_func);
						}
						totree(context, TReturnval);
						totree(context, szof(context, ftype));
						scaner(context);
						expr(context, 1);
						toval(context);
						context->sopnd--;
						if (ftype == LFLOAT && context->ansttype == LINT)
						{
							totree(context, WIDEN);
						}
						else if (ftype != context->ansttype)
						{
							error(context, bad_type_in_ret);
						}
						totree(context, TExprend);
					}
				}
			}
			break;
			case LSWITCH:
			{
				totree(context, TSwitch);
				exprinbrkts(context, cond_must_be_in_brkts);
				if (context->ansttype != LCHAR && context->ansttype != LINT)
				{
					error(context, float_in_switch);
				}
				context->sopnd--;
				scaner(context);
				context->inswitch = 1;
				block(context, -1);
				flagsemicol = 0;
				context->wasdefault = 0;
			}
			break;
			case LWHILE:
			{
				context->inloop = 1;
				totree(context, TWhile);
				flagsemicol = 0;
				exprinbrkts(context, cond_must_be_in_brkts);
				context->sopnd--;
				statement(context);
			}
			break;
			default:
				expr(context, 0);
				exprassnvoid(context);
		}
	}
	if (flagsemicol && scaner(context) != SEMICOLON)
	{
		error(context, no_semicolon_after_stmt);
	}
	context->wasdefault = oldwasdefault;
	context->inswitch = oldinswitch;
	context->inloop = oldinloop;
}

int idorpnt(compiler_context *context, int e, int t)
{
	if (context->next == LMULT)
	{
		scaner(context);
		t = t == LVOID ? LVOIDASTER : newdecl(context, MPOINT, t);
	}
	mustbe(context, IDENT, e);
	return t;
}

int struct_decl_list(compiler_context *context)
{
	int field_count = 0;
	int i;
	int t;
	int elem_type;
	int curdispl = 0;
	int wasarr = 0;
	int tstrbeg;
	int loc_modetab[100];
	int locmd = 3;

	loc_modetab[0] = MSTRUCT;
	tstrbeg = context->tc;
	totree(context, TStructbeg);
	context->tree[context->tc++] = 0; // тут будет номер иниц процедуры

	scaner(context);
	scaner(context);

	do
	{
		int oldrepr;
		t = elem_type = idorpnt(context, wait_ident_after_semicomma_in_struct, gettype(context));
		oldrepr = REPRTAB_POS;
		if (context->next == LEFTSQBR)
		{
			int adN;
			int all;
			totree(context, TDeclarr);
			adN = context->tc++;
			t = arrdef(context, elem_type); // Меняем тип (увеличиваем размерность массива)
			context->tree[adN] = context->arrdim;

			totree(context, TDeclid);
			totree(context, curdispl);
			totree(context, elem_type);
			totree(context, context->arrdim);							 // N
			context->tree[all = context->tc++] = 0;						 // all
			context->tree[context->tc++] = context->was_struct_with_arr; // proc
			totree(context, context->usual);							 // context->usual
			totree(context, 1); // признак, что массив в структуре
			wasarr = 1;
			if (context->next == ASS)
			{
				scaner(context);
				scaner(context);
				if (is_array(context, t)) // инициализация массива
				{
					context->onlystrings = 2;
					context->tree[all] = 1;
					if (!context->usual)
					{
						context->tree[adN]--; // это уменьшение N в Declarr
					}
					array_init(context, t);
					if (context->onlystrings == 1)
					{
						context->tree[all + 2] = context->usual + 2; // только из строк 2 - без
					}
					// границ, 3 - с границами
				}
				else
				{
					// structdispl = context->identab[oldid+3];
					// context->tree[all] = inition(context, t);
				}
			} // конец ASS
		}	  // конец LEFTSQBR
		loc_modetab[locmd++] = t;
		loc_modetab[locmd++] = oldrepr;
		field_count++;
		curdispl += szof(context, t);
		if (scaner(context) != SEMICOLON)
		{
			error(context, no_semicomma_in_struct);
		}
	} while (scaner(context) != END);

	if (wasarr)
	{
		totree(context, TStructend);
		totree(context, tstrbeg);
		context->tree[tstrbeg + 1] = context->was_struct_with_arr = context->procd++;
	}
	else
	{
		context->tree[tstrbeg] = NOP;
		context->tree[tstrbeg + 1] = NOP;
	}

	loc_modetab[1] = curdispl; // тут длина структуры
	loc_modetab[2] = field_count * 2;

	context->modetab[context->md] = context->startmode;
	context->startmode = context->md++;
	for (i = 0; i < locmd; i++)
	{
		context->modetab[context->md++] = loc_modetab[i];
	}
	return check_duplicates(context);
}

int gettype(compiler_context *context)
{
	// gettype(context) выедает тип (кроме верхних массивов и указателей)
	// при этом, если такого типа нет в modetab, тип туда заносится;
	// возвращает отрицательное число(базовый тип), положительное (ссылка на modetab)
	// или 0, если типа не было

	context->was_struct_with_arr = 0;
	if (is_int(context, context->type = context->cur) || is_float(context, context->type) || context->type == LVOID)
	{
		return (context->cur == LLONG ? LINT : context->cur == LDOUBLE ? LFLOAT : context->type);
	}
	else if (context->type == LSTRUCT)
	{
		if (context->next == BEGIN) // struct {
		{
			return (struct_decl_list(context));
		}
		else if (context->next == IDENT)
		{
			int l;

			compiler_table_expand(&context->reprtab, 1);
			l = REPRTAB[REPRTAB_POS + 1];
			scaner(context);
			if (context->next == BEGIN) // struct key {
			{
				// если такое описание уже было, то это ошибка - повторное описание
				int lid;
				context->wasstructdef = 1; // это  определение типа (может быть,
										   // без описания переменных)
				toidentab(context, 1000, 0);
				lid = context->lastid;
				context->identab[lid + 2] = struct_decl_list(context);
				context->identab[lid + 3] = 1000 + context->was_struct_with_arr;
				return context->identab[lid + 2];
			}
			else // struct key это применение типа
			{
				if (l == 1)
				{
					error(context, ident_is_not_declared);
				}
				context->was_struct_with_arr = context->identab[l + 3] - 1000;
				return (context->identab[l + 2]);
			}
		}
		else
		{
			error(context, wrong_struct);
		}
	}
	else if (context->cur == IDENT)
	{
		applid(context);
		if (context->identab[context->lastid + 3] < 1000)
		{
			error(context, ident_not_type);
		}
		context->was_struct_with_arr = context->identab[context->lastid + 3] - 1000;
		return context->identab[context->lastid + 2];
	}
	else
	{
		error(context, not_decl);
	}
	return 0;
}

void block(compiler_context *context, int b)
{
	// если b=1, то это просто блок,
	// b = 2 - блок нити,
	// b = -1 - блок в switch, иначе
	// b = 0 - это блок функции

	int oldinswitch = context->inswitch;
	int notended = 1;
	int i;
	int olddispl;
	int oldlg = context->lg;
	int firstdecl;

	context->inswitch = b < 0;
	totree(context, TBegin);
	if (b)
	{
		olddispl = context->displ;
		context->curid = context->id;
	}
	context->blockflag = 0;

	while (is_int(context, context->next) || is_float(context, context->next) || context->next == LSTRUCT ||
		   context->next == LVOID)
	{
		int repeat = 1;
		scaner(context);
		firstdecl = gettype(context);
		if (context->wasstructdef && context->next == SEMICOLON)
		{
			scaner(context);
			continue;
		}
		do
		{
			decl_id(context, idorpnt(context, after_type_must_be_ident, firstdecl));
			if (context->next == COMMA)
			{
				scaner(context);
			}
			else if (context->next == SEMICOLON)
			{
				scaner(context);
				repeat = 0;
			}
			else
			{
				error(context, def_must_end_with_semicomma);
			}
		} while (repeat);
	}

	// кончились описания, пошли операторы до }

	do
	{
		if (b == 2 ? context->next == TEXIT : context->next == END)
		{
			scaner(context);
			notended = 0;
		}
		else
		{
			statement(context);
		}
	} while (notended);

	if (b)
	{
		for (i = context->id - 4; i >= context->curid; i -= 4)
		{
			compiler_table_ensure_allocated(&context->reprtab, context->identab[i + 1] + 1);
			REPRTAB[context->identab[i + 1] + 1] = context->identab[i];
		}
		context->displ = olddispl;
	}
	context->inswitch = oldinswitch;
	context->lg = oldlg;
	totree(context, TEnd);
}

void function_definition(compiler_context *context)
{
	int fn = context->identab[context->lastid + 3];
	int i;
	int pred;
	int oldrepr = REPRTAB_POS;
	int ftype;
	int n;
	int fid = context->lastid;
	int olddispl = context->displ;

	context->pgotost = 0;
	context->functype = context->identab[context->lastid + 2];
	ftype = context->modetab[context->functype + 1];
	n = context->modetab[context->functype + 2];
	context->wasret = 0;
	context->displ = 3;
	context->maxdispl = 3;
	context->lg = 1;
	if ((pred = context->identab[context->lastid]) > 1) // был прототип
	{
		if (context->functype != context->identab[pred + 2])
		{
			error(context, decl_and_def_have_diff_type);
		}
		context->identab[pred + 3] = fn;
	}
	context->curid = context->id;
	for (i = 0; i < n; i++)
	{
		context->type = context->modetab[context->functype + i + 3];
		REPRTAB_POS = context->functions[fn + i + 1];
		if (REPRTAB_POS > 0)
		{
			toidentab(context, 0, context->type);
		}
		else
		{
			REPRTAB_POS = -REPRTAB_POS;
			toidentab(context, -1, context->type);
		}
	}
	context->functions[fn] = context->tc;
	totree(context, TFuncdef);
	totree(context, fid);
	pred = context->tc++;
	REPRTAB_POS = oldrepr;

	block(context, 0);

	// if (ftype == LVOID && context->tree[context->tc - 1] != TReturnvoid)
	// {
	context->tc--;
	totree(context, TReturnvoid);
	totree(context, TEnd);
	// }
	if (ftype != LVOID && !context->wasret)
	{
		error(context, no_ret_in_func);
	}
	for (i = context->id - 4; i >= context->curid; i -= 4)
	{
		compiler_table_ensure_allocated(&context->reprtab, context->identab[i + 1] + 1);
		REPRTAB[context->identab[i + 1] + 1] = context->identab[i];
	}

	for (i = 0; i < context->pgotost - 1; i += 2)
	{
		REPRTAB_POS = context->identab[context->gotost[i] + 1];
		context->hash = context->gotost[i + 1];
		if (context->hash < 0)
		{
			context->hash = -context->hash;
		}
		if (!context->identab[context->gotost[i] + 2])
		{
			error(context, label_not_declared);
		}
	}
	context->curid = 2; // все функции описываются на одном уровне
	context->tree[pred] = context->maxdispl; // + 1;?
	context->lg = -1;
	context->displ = olddispl;
}

int func_declarator(compiler_context *context, int level, int func_d, int firstdecl)
{
	// на 1 уровне это может быть определением функции или предописанием, на
	// остальных уровнях - только декларатором (без идентов)

	int loc_modetab[100];
	int locmd;
	int numpar = 0;
	int ident;
	int maybe_fun;
	int repeat = 1;
	int i;
	int wastype = 0;
	int old;

	loc_modetab[0] = MFUNCTION;
	loc_modetab[1] = firstdecl;
	loc_modetab[2] = 0;
	locmd = 3;

	while (repeat)
	{
		if (context->cur == LVOID || is_int(context, context->cur) || is_float(context, context->cur) ||
			context->cur == LSTRUCT)
		{
			maybe_fun = 0; // м.б. параметр-ф-ция?
						   // 0 - ничего не было,
						   // 1 - была *,
						   // 2 - была [

			ident = 0; // = 0 - не было идента,
					   // 1 - был статический идент,
					   // 2 - был идент-параметр-функция
			wastype = 1;
			context->type = gettype(context);
			if (context->next == LMULT)
			{
				maybe_fun = 1;
				scaner(context);
				context->type = context->type == LVOID ? LVOIDASTER : newdecl(context, MPOINT, context->type);
			}
			if (level)
			{
				if (context->next == IDENT)
				{
					scaner(context);
					ident = 1;
					context->functions[context->funcnum++] = REPRTAB_POS;
				}
			}
			else if (context->next == IDENT)
			{
				error(context, ident_in_declarator);
			}

			if (context->next == LEFTSQBR)
			{
				maybe_fun = 2;

				if (is_pointer(context, context->type) && ident == 0)
				{
					error(context, aster_with_row);
				}

				while (context->next == LEFTSQBR)
				{
					scaner(context);
					mustbe(context, RIGHTSQBR, wait_right_sq_br);
					context->type = newdecl(context, MARRAY, context->type);
				}
			}
		}
		if (context->cur == LVOID)
		{
			context->type = LVOID;
			wastype = 1;
			if (context->next != LEFTBR)
			{
				error(context, par_type_void_with_nofun);
			}
		}

		if (wastype)
		{
			numpar++;
			loc_modetab[locmd++] = context->type;

			if (context->next == LEFTBR)
			{
				scaner(context);
				mustbe(context, LMULT, wrong_fun_as_param);
				if (context->next == IDENT)
				{
					if (level)
					{
						scaner(context);
						if (ident == 0)
						{
							ident = 2;
						}
						else
						{
							error(context, two_idents_for_1_declarer);
						}
						context->functions[context->funcnum++] = -REPRTAB_POS;
					}
					else
					{
						error(context, ident_in_declarator);
					}
				}
				mustbe(context, RIGHTBR, no_right_br_in_paramfun);
				mustbe(context, LEFTBR, wrong_fun_as_param);
				scaner(context);
				if (maybe_fun == 1)
				{
					error(context, aster_before_func);
				}
				else if (maybe_fun == 2)
				{
					error(context, array_before_func);
				}

				old = context->func_def;
				loc_modetab[locmd - 1] = func_declarator(context, 0, 2, context->type);
				context->func_def = old;
			}
			if (func_d == 3)
			{
				func_d = ident > 0 ? 1 : 2;
			}
			else if (func_d == 2 && ident > 0)
			{
				error(context, wait_declarator);
			}
			else if (func_d == 1 && ident == 0)
			{
				error(context, wait_definition);
			}

			if (scaner(context) == COMMA)
			{
				scaner(context);
			}
			else if (context->cur == RIGHTBR)
			{
				repeat = 0;
			}
		}
		else if (context->cur == RIGHTBR)
		{
			repeat = 0;
			func_d = 0;
		}
		else
		{
			error(context, wrong_param_list);
		}
	}
	context->func_def = func_d;
	loc_modetab[2] = numpar;

	context->modetab[context->md] = context->startmode;
	context->startmode = context->md++;
	for (i = 0; i < numpar + 3; i++)
	{
		context->modetab[context->md++] = loc_modetab[i];
	}

	return check_duplicates(context);
}

void ext_decl(compiler_context *context)
{
	int i;
	do // top level описания переменных и функций до конца файла
	{
		int repeat = 1;
		int funrepr;
		int first = 1;
		context->wasstructdef = 0;
		scaner(context);
		/*
			if (context->cur == SH_DEFINE)
			{
				mustbe(context, IDENT, no_ident_in_define);
				if (scaner(context) == LMINUS)
					scaner(context), k = -1;
				if (context->cur != NUMBER || context->ansttype != LINT)
					error(context, not_int_in_define);
				toidentab(-2, k * num);
				continue;
			}
		*/
		context->firstdecl = gettype(context);
		if (context->wasstructdef && context->next == SEMICOLON) // struct point {float x, y;};
		{
			scaner(context);
			continue;
		}

		context->func_def = 3; // context->func_def = 0 - (),
							   // 1 - определение функции,
							   // 2 - это предописание,
							   // 3 - не знаем или вообще не функция

		//	if (firstdecl == 0)
		//		firstdecl = LINT;

		do // описываемые объекты через ',' определение функции может быть только одно, никаких ','
		{
			context->type = context->firstdecl;
			if (context->next == LMULT)
			{
				scaner(context);
				context->type = context->firstdecl == LVOID ? LVOIDASTER : newdecl(context, MPOINT, context->firstdecl);
			}
			mustbe(context, IDENT, after_type_must_be_ident);

			if (context->next == LEFTBR) // определение или предописание функции
			{
				int oldfuncnum = context->funcnum++;
				int firsttype = context->type;
				funrepr = REPRTAB_POS;
				scaner(context);
				scaner(context);

				// выкушает все параметры до ) включительно
				context->type = func_declarator(context, first, 3, firsttype);

				if (context->next == BEGIN)
				{
					if (context->func_def == 0)
					{
						context->func_def = 1;
					}
				}
				else if (context->func_def == 0)
				{
					context->func_def = 2;
				}
				// теперь я точно знаю, это определение ф-ции или предописание
				// (context->func_def=1 или 2)
				REPRTAB_POS = funrepr;

				toidentab(context, oldfuncnum, context->type);

				if (context->next == BEGIN)
				{
					scaner(context);
					if (context->func_def == 2)
					{
						error(context, func_decl_req_params);
					}

					function_definition(context);
					goto ex;
				}
				else
				{
					if (context->func_def == 1)
					{
						error(context, function_has_no_body);
					}
				}
			}
			else if (context->firstdecl == LVOID)
			{
				error(context, only_functions_may_have_type_VOID);
			}

			// описания идентов-не-функций

			if (context->func_def == 3)
			{
				decl_id(context, context->type);
			}

			if (context->next == COMMA)
			{
				scaner(context);
				first = 0;
			}
			else if (context->next == SEMICOLON)
			{
				scaner(context);
				repeat = 0;
			}
			else
			{
				error(context, def_must_end_with_semicomma);
			}
		} while (repeat);

	ex:;
	} while (context->next != LEOF);

	if (context->wasmain == 0)
	{
		error(context, no_main_in_program);
	}
	for (i = 0; i <= context->prdf; i++)
	{
		if (context->predef[i])
		{
			error(context, predef_but_notdef);
		}
	}
	totree(context, TEnd);
}<|MERGE_RESOLUTION|>--- conflicted
+++ resolved
@@ -547,10 +547,6 @@
 
 void mustberowofint(compiler_context *context)
 {
-<<<<<<< HEAD
-	scaner(context);
-=======
->>>>>>> a4fd9e3e
 	if (context->cur == BEGIN)
 	{
 		actstring(LINT, context), totree(context, TExprend);
@@ -970,11 +966,7 @@
 					error(context, param_setmotor_not_int);
 				}
 				mustbe(context, COMMA, no_comma_in_setmotor);
-<<<<<<< HEAD
-				//                scaner(context);
-=======
-                scaner(context);
->>>>>>> a4fd9e3e
+				scaner(context);
 				if (func == GETDIGSENSOR)
 				{
 					mustberowofint(context);
