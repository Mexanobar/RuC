/*
 *	Copyright 2016 Andrey Terekhov
 *
 *	Licensed under the Apache License, Version 2.0 (the "License");
 *	you may not use this file except in compliance with the License.
 *	You may obtain a copy of the License at
 *
 *		http://www.apache.org/licenses/LICENSE-2.0
 *
 *	Unless required by applicable law or agreed to in writing, software
 *	distributed under the License is distributed on an "AS IS" BASIS,
 *	WITHOUT WARRANTIES OR CONDITIONS OF ANY KIND, either express or implied.
 *	See the License for the specific language governing permissions and
 *	limitations under the License.
 */

#include "extdecl.h"
#include "errors.h"
#include "defs.h"
#include "lexer.h"
#include <string.h>


void exprassnval(analyzer *);
void expr(analyzer *context, int level);
void exprassn(analyzer *context, int);

void struct_init(analyzer *context, int);
int gettype(analyzer *context);

// если b=1, то это просто блок,
// b = 2 - блок нити,
// b = -1 - блок в switch, иначе
// b = 0 - это блок функции
void block(analyzer *context, int b);

int scanner(analyzer *context)
{
	context->cur = context->next;
	if (!context->buf_flag)
	{
		context->next = lex(context->lxr);
	}
	else
	{
		context->next = context->buf_cur;
		context->buf_flag--;
	}
	
	//	 if(context->kw)
	//			printf("scaner context->cur %i context->next %i buf_flag %i\n",
	//			context->cur, context->next, context->buf_flag);
	return context->cur;
}

int newdecl(syntax *const sx, const int type, const int element_type)
{
	int temp[2];
	temp[0] = type;
	temp[1] = element_type;
	return (int)mode_add(sx, temp, 2);
}


void context_error(analyzer *const context, const int num) // Вынесено из errors.c
{
	const universal_io *const io = context->io;

	switch (num)
	{
		case not_primary:
			error(io, num, context->cur);
			break;
		case bad_toval:
			error(io, num, context->ansttype);
			break;
		case wrong_printf_param_type:
		case printf_unknown_format_placeholder:
			error(io, num, context->bad_printf_placeholder);
			break;
		case repeated_decl:
		case ident_is_not_declared:
		case repeated_label:
		case no_field:
			error(io, num, REPRTAB, REPRTAB_POS);
			break;
		case label_not_declared:
			error(io, num, context->sx->hash, REPRTAB, REPRTAB_POS);
			break;
		default:
			error(io, num);
	}

	context->error_flag = 1;
	context->sx->tc = context->temp_tc;

	/*if (!context->new_line_flag && context->curchar != EOF)
	{
		while (context->curchar != '\n' && context->curchar != EOF)
		{
			nextch(context);
		}

		if (context->curchar != EOF)
		{
			scaner(context);
		}
	}

	if (context->curchar != EOF)
	{
		scaner(context);
	}*/
}

int evaluate_params(analyzer *context, int num, char32_t formatstr[], int formattypes[], char32_t placeholders[])
{
	int num_of_params = 0;
	int i = 0;
	char32_t fsi;

	//	for (i=0; i<num; i++)
	//		printf("%c %i\n", formatstr[i], formatstr[i]);

	for (i = 0; i < num; i++)
	{
		if (formatstr[i] == '%')
		{
			if (fsi = formatstr[++i], fsi != '%')
			{
				if (num_of_params == MAXPRINTFPARAMS)
				{
					context_error(context, too_many_printf_params);
					return 0;
				}

				placeholders[num_of_params] = fsi;
			}
			switch (fsi) // Если добавляется новый спецификатор -- не забыть
						 // внести его в switch в bad_printf_placeholder
			{
				case 'i':
				case 1094: // 'ц'
					formattypes[num_of_params++] = LINT;
					break;

				case 'c':
				case 1083: // л
					formattypes[num_of_params++] = LCHAR;
					break;

				case 'f':
				case 1074: // в
					formattypes[num_of_params++] = LFLOAT;
					break;

				case 's':
				case 1089: // с
					formattypes[num_of_params++] = newdecl(context->sx, MARRAY, LCHAR);
					break;

				case '%':
					break;

				case 0:
					context_error(context, printf_no_format_placeholder);
					return 0;

				default:
					context->bad_printf_placeholder = fsi;
					context_error(context, printf_unknown_format_placeholder);
					return 0;
			}
		}
	}

	return num_of_params;
}

int is_function(syntax *const sx, const int t)
{
	return t > 0 && mode_get(sx, t) == MFUNCTION;
}

int is_array(syntax *const sx, const int t)
{
	return t > 0 && mode_get(sx, t) == MARRAY;
}

int is_string(syntax *const sx, const int t)
{
	return is_array(sx, t) && mode_get(sx, t + 1) == LCHAR;
}

int is_pointer(syntax *const sx, const int t)
{
	return t > 0 && mode_get(sx, t) == MPOINT;
}

int is_struct(syntax *const sx, const int t)
{
	return t > 0 && mode_get(sx, t) == MSTRUCT;
}

int is_float(const int t)
{
	return t == LFLOAT || t == LDOUBLE;
}

int is_int(const int t)
{
	return t == LINT || t == LLONG || t == LCHAR;
}

int szof(analyzer *context, int type)
{
	return context->next == LEFTSQBR ? 1
	: type == LFLOAT ? 2 : (is_struct(context->sx, type)) ? mode_get(context->sx, type + 1) : 1;
}

void mustbe(analyzer *context, int what, int e)
{
	if (context->next != what)
	{
		context_error(context, e);
		context->cur = what;
	}
	else
	{
		scanner(context);
	}
}

void mustbe_complex(analyzer *context, int what, int e)
{
	if (scanner(context) != what)
	{
		context_error(context, e);
		context->error_flag = e;
	}
}

void totree(analyzer *context, int op)
{
	context->sx->tree[context->sx->tc++] = op;
}

void totreef(analyzer *context, int op)
{
	context->sx->tree[context->sx->tc++] = op;
	if (context->ansttype == LFLOAT &&
		((op >= ASS && op <= DIVASS) || (op >= ASSAT && op <= DIVASSAT) || (op >= EQEQ && op <= UNMINUS)))
	{
		context->sx->tree[context->sx->tc - 1] += 50;
	}
}

int toidentab(analyzer *context, int f, int type)
{
	const size_t ret = ident_add(context->sx, REPRTAB_POS, f, type, context->func_def);
	context->lastid = 0;

	if (ret == SIZE_MAX)
	{
		context_error(context, redefinition_of_main); //--
		context->error_flag = 5;
	}
	else if (ret == SIZE_MAX - 1)
	{
		context_error(context, repeated_decl);
		context->error_flag = 5;
	}
	else
	{
		context->lastid = (int)ret;
	}
	
	return context->lastid;
}

void binop(analyzer *context, int sp)
{
	int op = context->stackop[sp];
	int rtype = context->stackoperands[context->sopnd--];
	int ltype = context->stackoperands[context->sopnd];

	if (is_pointer(context->sx, ltype) || is_pointer(context->sx, rtype))
	{
		context_error(context, operand_is_pointer);
		context->error_flag = 5;
		return; // 1
	}
	if ((op == LOGOR || op == LOGAND || op == LOR || op == LEXOR || op == LAND || op == LSHL || op == LSHR ||
		 op == LREM) &&
		(is_float(ltype) || is_float(rtype)))
	{
		context_error(context, int_op_for_float);
		context->error_flag = 5;
		return; // 1
	}
	if (is_int(ltype) && is_float(rtype))
	{
		totree(context, WIDEN1);
	}
	if (is_int(rtype) && is_float(ltype))
	{
		totree(context, WIDEN);
	}
	if (is_float(ltype) || is_float(rtype))
	{
		context->ansttype = LFLOAT;
	}
	if (op == LOGOR || op == LOGAND)
	{
		totree(context, op);
		context->sx->tree[context->stacklog[sp]] = (int)context->sx->tc++;
	}
	else
	{
		totreef(context, op);
	}
	if (op >= EQEQ && op <= LGE)
	{
		context->ansttype = LINT;
	}
	context->stackoperands[context->sopnd] = context->ansttype;
	// printf("binop context->sopnd=%i ltype=%i rtype=%i
	// context->ansttype=%i\n", context->sopnd, ltype, rtype,
	// context->ansttype);
	context->anst = VAL;
}

void toval(analyzer *context)
{
	// надо значение положить на стек,
	// например, чтобы передать параметром

	if (context->anst == VAL || context->anst == NUMBER)
	{
		;
	}
	else if (is_struct(context->sx, context->ansttype))
	{
		if (!context->inass)
		{
			if (context->anst == IDENT)
			{
				context->sx->tc -= 2;
				totree(context, COPY0ST);
				totree(context, context->anstdispl);
			}
			else // тут может быть только ADDR
			{
				totree(context, COPY1ST);
			}
			totree(context, mode_get(context->sx, context->ansttype + 1));
			context->anst = VAL;
		}
	}
	else
	{
		if (context->anst == IDENT)
		{
			context->sx->tree[context->sx->tc - 2] = is_float(context->ansttype) ? TIdenttovald : TIdenttoval;
		}

		if (!(is_array(context->sx, context->ansttype) || is_pointer(context->sx, context->ansttype)))
		{
			if (context->anst == ADDR)
			{
				totree(context, is_float(context->ansttype) ? TAddrtovald : TAddrtoval);
			}
		}
		context->anst = VAL;
	}
}

void insertwiden(analyzer *context)
{
	context->sx->tc--;
	totree(context, WIDEN);
	totree(context, TExprend);
}

void applid(analyzer *context)
{
	context->lastid = REPRTAB[REPRTAB_POS + 1];
	if (context->lastid == 1)
	{
		context_error(context, ident_is_not_declared);
		context->error_flag = 5;
	}
}


void exprval(analyzer *context);
void unarexpr(analyzer *context);

void actstring(int type, analyzer *context)
{
	scanner(context);
	totree(context, type == LFLOAT ? TStringd : TString);
	size_t adn = context->sx->tc++;
	
	int n = 0;
	do
	{
		exprassn(context, 1);
		if (context->error_flag == 6)
		{
			context->error_flag = 1;
			return; // 1
		}
		if (context->sx->tree[context->sx->tc - 3] == TConstd)
		{
			context->sx->tree[context->sx->tc - 3] = context->sx->tree[context->sx->tc - 2];
			context->sx->tree[context->sx->tc - 2] = context->sx->tree[context->sx->tc - 1];
			--context->sx->tc;
		}
		else if (context->sx->tree[context->sx->tc - 2] == TConst)
		{
			context->sx->tree[context->sx->tc - 2] = context->sx->tree[context->sx->tc - 1];
			--context->sx->tc;
		}
		else
		{
			context_error(context, wrong_init_in_actparam);
			context->error_flag = 1;
			return; // 1
		}
		++n;
	} while (scanner(context) == COMMA ? scanner(context), 1 : 0);

	context->sx->tree[adn] = n;
	if (context->cur != END)
	{
		context_error(context, no_comma_or_end);
		context->error_flag = 1;
		return; // 1
	}
	context->ansttype = newdecl(context->sx, MARRAY, type);
	context->anst = VAL;
}

void mustbestring(analyzer *context)
{
	scanner(context);
	exprassn(context, 1);
	if (context->error_flag == 6)
	{
		context->error_flag = 5;
		return; // 1
	}
	toval(context);
	context->sopnd--;
	if (!(is_string(context->sx, context->ansttype)))
	{
		context_error(context, not_string_in_stanfunc);
		context->error_flag = 5;
	}
}

void mustbepointstring(analyzer *context)
{
	scanner(context);
	exprassn(context, 1);
	if (context->error_flag == 6)
	{
		context->error_flag = 5;
		return; // 1
	}
	toval(context);
	context->sopnd--;
	if (!(is_pointer(context->sx, context->ansttype) &&
		  is_string(context->sx, mode_get(context->sx, context->ansttype + 1))))
	{
		context_error(context, not_point_string_in_stanfunc);
		context->error_flag = 5;
		return; // 1
	}
}

void mustberow(analyzer *context)
{
	scanner(context);
	exprassn(context, 1);
	if (context->error_flag == 6)
	{
		context->error_flag = 5;
		return; // 1
	}
	toval(context);
	context->sopnd--;

	if (!is_array(context->sx, context->ansttype))
	{
		context_error(context, not_array_in_stanfunc);
		context->error_flag = 5;
	}
}

void mustbeint(analyzer *context)
{
	scanner(context);
	exprassn(context, 1);
	if (context->error_flag == 6)
	{
		context->error_flag = 5;
		return; // 1
	}
	toval(context);
	context->sopnd--;
	if (context->ansttype != LINT && context->ansttype != LCHAR)
	{
		context_error(context, not_int_in_stanfunc);
		context->error_flag = 5;
	}
}

void mustberowofint(analyzer *context)
{
	if (scanner(context) == BEGIN)
	{
		actstring(LINT, context), totree(context, TExprend);
		if (context->error_flag == 2)
		{
			context->error_flag = 5;
			return; // 1
		}
	}
	else
	{
		exprassn(context, 1);
		if (context->error_flag == 6)
		{
			context->error_flag = 5;
			return; // 1
		}
		toval(context);
		context->sopnd--;
		if (context->ansttype == LINT || context->ansttype == LCHAR)
		{
			totree(context, ROWING);
			context->ansttype = newdecl(context->sx, MARRAY, LINT);
		}
	}
	if (!(is_array(context->sx, context->ansttype) &&
		  is_int(mode_get(context->sx, context->ansttype + 1))))
	{
		context_error(context, not_rowofint_in_stanfunc);
		context->error_flag = 5;
	}
}

void mustberowoffloat(analyzer *context)
{
	if (scanner(context) == BEGIN)
	{
		actstring(LFLOAT, context), totree(context, TExprend);
		if (context->error_flag == 2)
		{
			context->error_flag = 5;
			return; // 1
		}
	}
	else
	{
		exprassn(context, 1);
		if (context->error_flag == 6)
		{
			context->error_flag = 5;
			return; // 1
		}
		toval(context);
		context->sopnd--;
		if (context->ansttype == LFLOAT)
		{
			totree(context, ROWINGD);
			context->ansttype = newdecl(context->sx, MARRAY, LFLOAT);
		}
	}

	if (!(is_array(context->sx, context->ansttype) &&
		  mode_get(context->sx, context->ansttype + 1) == LFLOAT))
	{
		context_error(context, not_rowoffloat_in_stanfunc);
		context->error_flag = 5;
	}
}

void primaryexpr(analyzer *context)
{
	if (context->cur == CHAR_CONST)
	{
		totree(context, TConst);
		totree(context, context->lxr->num);
		context->stackoperands[++context->sopnd] = context->ansttype = LCHAR;
		context->anst = NUMBER;
	}
	else if (context->cur == INT_CONST)
	{
		totree(context, TConst);
		totree(context, context->lxr->num);
		context->stackoperands[++context->sopnd] = context->ansttype = LINT;
		context->anst = NUMBER;
	}
	else if (context->cur == FLOAT_CONST)
	{
		totree(context, TConstd);
		memcpy(&context->sx->tree[context->sx->tc], &context->lxr->num_double, sizeof(double));
		context->sx->tc += 2;
		context->stackoperands[++context->sopnd] = context->ansttype = LFLOAT;
		context->anst = NUMBER;
	}
	else if (context->cur == STRING)
	{
		int i;

		totree(context, TString);
		totree(context, context->lxr->num);

		for (i = 0; i < context->lxr->num; i++)
		{
			totree(context, context->lxr->lexstr[i]);
		}

		context->ansttype = newdecl(context->sx, MARRAY, LCHAR);
		context->stackoperands[++context->sopnd] = context->ansttype;
		context->anst = VAL;
	}
	else if (context->cur == IDENT)
	{
		applid(context);
		if (context->error_flag == 5)
		{
			context->error_flag = 4;
			return; // 1
		}

		totree(context, TIdent);
		context->anstdispl = ident_get_displ(context->sx, context->lastid);
		totree(context, context->anstdispl);
		context->ansttype = ident_get_mode(context->sx, context->lastid);
		context->stackoperands[++context->sopnd] = context->ansttype;
		context->anst = IDENT;
	}
	else if (context->cur == LEFTBR)
	{
		if (context->next == LVOID)
		{
			scanner(context);
			mustbe(context, LMULT, no_mult_in_cast);
			unarexpr(context);
			if (context->error_flag == 7)
			{
				context->error_flag = 4;
				return; // 1
			}
			if (!is_pointer(context->sx, context->ansttype))
			{
				context_error(context, not_pointer_in_cast);
				context->error_flag = 4;
				return; // 1
			}
			mustbe(context, RIGHTBR, no_rightbr_in_cast);
			toval(context);
			// totree(context, CASTC);
			totree(context, TExprend);
		}
		else
		{
			int oldsp = context->sp;
			scanner(context);
			expr(context, 1);
			if (context->error_flag == 5)
			{
				context->error_flag = 4;
				return; // 1
			}
			mustbe(context, RIGHTBR, wait_rightbr_in_primary);
			while (context->sp > oldsp)
			{
				binop(context, --context->sp);
			}
		}
	}
	else if (context->cur <= STANDARD_FUNC_START) // стандартная функция
	{
		int func = context->cur;

		if (scanner(context) != LEFTBR)
		{
			context_error(context, no_leftbr_in_stand_func);
			context->buf_cur = context->next;
			context->next = context->cur;
			context->cur = LEFTBR;
			context->buf_flag++;
		}
		if (func == ASSERT)
		{
			mustbeint(context);
			if (context->error_flag == 5)
			{
				context->error_flag = 4;
				return; // 1
			}
			mustbe(context, COMMA, no_comma_in_act_params_stanfunc);
			mustbestring(context);
		}
		else if (func <= STRCPY && func >= STRLEN) // функции работы со строками
		{
			if (func >= STRNCAT)
			{
				mustbepointstring(context);
			}
			else
			{
				mustbestring(context);
			}
			if (context->error_flag == 5)
			{
				context->error_flag = 4;
				return; // 1
			}
			if (func != STRLEN)
			{
				mustbe(context, COMMA, no_comma_in_act_params_stanfunc);
				mustbestring(context);
				if (context->error_flag == 5)
				{
					context->error_flag = 4;
					return; // 1
				}
				if (func == STRNCPY || func == STRNCAT || func == STRNCMP)
				{
					mustbe(context, COMMA, no_comma_in_act_params_stanfunc);
					mustbeint(context);
				}
			}
			if (context->error_flag == 5)
			{
				context->error_flag = 4;
				return; // 1
			}
			if (func < STRNCAT)
			{
				context->stackoperands[++context->sopnd] = context->ansttype = LINT;
			}
		}
		else if (func >= RECEIVE_STRING && func <= SEND_INT)
		{
			// новые функции Фадеева
			mustbeint(context);
			if (context->error_flag == 5)
			{
				context->error_flag = 4;
				return; // 1
			}
			if (func == SEND_INT || func == SEND_STRING)
			{
				mustbe(context, COMMA, no_comma_in_act_params_stanfunc);
				// scaner(context);
				mustberowofint(context);
			}
			else if (func == SEND_FLOAT)
			{
				mustbe(context, COMMA, no_comma_in_act_params_stanfunc);
				// scaner(context);
				mustberowoffloat(context);
			}
			else
			{
				context->stackoperands[++context->sopnd] = context->ansttype =
					func == RECEIVE_INT ? LINT : func == RECEIVE_FLOAT ? LFLOAT : newdecl(context->sx, MARRAY, LCHAR);
			}
		}
		else if (func >= ICON && func <= WIFI_CONNECT) // функции Фадеева
		{
			if (func <= PIXEL && func >= ICON)
			{
				// scaner(context);
				mustberowofint(context);
				if (context->error_flag == 5)
				{
					context->error_flag = 4;
					return; // 1
				}
				if (func != CLEAR)
				{
					mustbe(context, COMMA, no_comma_in_act_params_stanfunc);
				}

				if (func == LINE || func == RECTANGLE || func == ELLIPS)
				{
					mustbeint(context);
					if (context->error_flag == 5)
					{
						context->error_flag = 4;
						return; // 1
					}
					mustbe(context, COMMA, no_comma_in_act_params_stanfunc);
					mustbeint(context);
					if (context->error_flag == 5)
					{
						context->error_flag = 4;
						return; // 1
					}
					mustbe(context, COMMA, no_comma_in_act_params_stanfunc);
					mustbeint(context);
					if (context->error_flag == 5)
					{
						context->error_flag = 4;
						return; // 1
					}
					mustbe(context, COMMA, no_comma_in_act_params_stanfunc);
					mustbeint(context);
					if (context->error_flag == 5)
					{
						context->error_flag = 4;
						return; // 1
					}
					if (func != LINE)
					{
						mustbe(context, COMMA, no_comma_in_act_params_stanfunc);
						mustbeint(context);
					}
				}
				else if (func == ICON || func == PIXEL)
				{
					mustbeint(context);
					mustbe(context, COMMA, no_comma_in_act_params_stanfunc);
					if (context->error_flag == 5)
					{
						context->error_flag = 4;
						return; // 1
					}
					mustbeint(context);
					if (context->error_flag == 5)
					{
						context->error_flag = 4;
						return; // 1
					}
					if (func == ICON)
					{
						mustbe(context, COMMA, no_comma_in_act_params_stanfunc);
						mustbeint(context);
					}
				}
				else if (func == DRAW_NUMBER || func == DRAW_STRING)
				{
					mustbeint(context);
					if (context->error_flag == 5)
					{
						context->error_flag = 4;
						return; // 1
					}
					mustbe(context, COMMA, no_comma_in_act_params_stanfunc);
					mustbeint(context);
					if (context->error_flag == 5)
					{
						context->error_flag = 4;
						return; // 1
					}
					mustbe(context, COMMA, no_comma_in_act_params_stanfunc);

					if (func == DRAW_STRING)
					{
						mustbestring(context);
					}
					else // DRAW_NUMBER
					{
						scanner(context);
						exprassn(context, 1);
						if (context->error_flag == 6)
						{
							context->error_flag = 4;
							return; // 1
						}
						toval(context);
						context->sopnd--;
						if (is_int(context->ansttype))
						{
							totree(context, WIDEN);
						}
						else if (context->ansttype != LFLOAT)
						{
							context_error(context, not_float_in_stanfunc);
							context->error_flag = 4;
							return; // 1
						}
					}
				}
			}
			else if (func == SETSIGNAL)
			{
				mustbeint(context);
				if (context->error_flag == 5)
				{
					context->error_flag = 4;
					return; // 1
				}
				mustbe(context, COMMA, no_comma_in_act_params_stanfunc);
				mustberowofint(context);
				if (context->error_flag == 5)
				{
					context->error_flag = 4;
					return; // 1
				}
				mustbe(context, COMMA, no_comma_in_act_params_stanfunc);
				mustberowofint(context);
			}
			else if (func == WIFI_CONNECT || func == BLYNK_AUTORIZATION || func == BLYNK_NOTIFICATION)
			{
				mustbestring(context);
				if (func == WIFI_CONNECT)
				{
					mustbe(context, COMMA, no_comma_in_act_params_stanfunc);
					mustbestring(context);
				}
			}
			else
			{
				mustbeint(context);
				if (context->error_flag == 5)
				{
					context->error_flag = 4;
					return; // 1
				}
				if (func != BLYNK_RECEIVE)
				{
					mustbe(context, COMMA, no_comma_in_act_params_stanfunc);
					if (func == BLYNK_TERMINAL)
					{
						mustbestring(context);
					}
					else if (func == BLYNK_SEND)
					{
						mustbeint(context);
						if (context->error_flag == 5)
						{
							context->error_flag = 4;
							return; // 1
						}
					}
					else if (func == BLYNK_PROPERTY)
					{
						mustbestring(context);
						if (context->error_flag == 5)
						{
							context->error_flag = 4;
							return; // 1
						}
						mustbe(context, COMMA, no_comma_in_act_params_stanfunc);
						mustbestring(context);
					}
					else // BLYNK_LCD
					{
						mustbeint(context);
						if (context->error_flag == 5)
						{
							context->error_flag = 4;
							return; // 1
						}
						mustbe(context, COMMA, no_comma_in_act_params_stanfunc);
						mustbeint(context);
						if (context->error_flag == 5)
						{
							context->error_flag = 4;
							return; // 1
						}
						mustbe(context, COMMA, no_comma_in_act_params_stanfunc);
						mustbestring(context);
					}
				}
				else
				{
					context->stackoperands[++context->sopnd] = context->ansttype = LINT;
				}
			}
		}
		else if (func == UPB) // UPB
		{
			mustbeint(context);
			if (context->error_flag == 5)
			{
				context->error_flag = 4;
				return; // 1
			}
			mustbe(context, COMMA, no_comma_in_act_params_stanfunc);
			mustberow(context);
			if (context->error_flag == 5)
			{
				context->error_flag = 4;
				return; // 1
			}
			context->stackoperands[++context->sopnd] = context->ansttype = LINT;
		}
		else if (func <= TMSGSEND && func >= TGETNUM) // процедуры управления параллельными нитями
		{
			if (func == TINIT || func == TDESTROY || func == TEXIT)
			{
				; // void()
			}
			else if (func == TMSGRECEIVE || func == TGETNUM) // getnum int()   msgreceive msg_info()
			{
				context->anst = VAL;
				context->ansttype = context->stackoperands[++context->sopnd] =
					func == TGETNUM ? LINT : 2; // 2 - это ссылка на msg_info
												//не было параметра,  выдали 1 результат
			}
			else
			{
				// MSGSEND void(msg_info)  CREATE int(void*(*func)(void*))
				// SEMCREATE int(int)  JOIN,  SLEEP,  SEMWAIT,  SEMPOST void(int)
				// у этих процедур 1 параметр
				scanner(context);

				if (func == TCREATE)
				{
					int dn;

					if (context->cur != IDENT)
					{
						context_error(context, act_param_not_ident);
						context->error_flag = 4;
						return; // 1
					}
					applid(context);
					if (context->error_flag == 5)
					{
						context->error_flag = 4;
						return; // 1
					}
					if (ident_get_mode(context->sx, context->lastid) != 15 ||
						context->error_flag == 5) // 15 - это аргумент типа void* (void*)
					{
						context_error(context, wrong_arg_in_create);
						context->error_flag = 4;
						return; // 1
					}

					context->stackoperands[context->sopnd] = context->ansttype = LINT;
					dn = ident_get_displ(context->sx, context->lastid);
					if (dn < 0)
					{
						totree(context, TIdenttoval);
						totree(context, -dn);
					}
					else
					{
						totree(context, TConst);
						totree(context, dn);
					}
					context->anst = VAL;
				}
				else
				{
					context->leftansttype = 2;
					exprassn(context, 1);
					if (context->error_flag == 6)
					{
						context->error_flag = 4;
						return; // 1
					}
					toval(context);

					if (func == TMSGSEND)
					{
						if (context->ansttype != 2) // 2 - это аргумент типа msg_info (struct{int numTh; int data;})
						{
							context_error(context, wrong_arg_in_send);
							context->error_flag = 4;
							return; // 1
						}
						--context->sopnd;
					}
					else
					{
						if (!is_int(context->ansttype))
						{
							context_error(context, param_threads_not_int);
							context->error_flag = 4;
							return; // 1
						}
						if (func == TSEMCREATE)
						{
							context->anst = VAL,
							context->ansttype = context->stackoperands[context->sopnd] =
								LINT; // съели 1 параметр, выдали int
						}
						else
						{
							--context->sopnd; // съели 1 параметр, не выдали
						}
						// результата
					}
				}
			}
		}
		else if (func == RAND)
		{
			context->ansttype = context->stackoperands[++context->sopnd] = LFLOAT;
		}
		else if (func == ROUND)
		{
			scanner(context);
			exprassn(context, 1);
			if (context->error_flag == 6)
			{
				context->error_flag = 4;
				return; // 1
			}
			toval(context);
			context->ansttype = context->stackoperands[context->sopnd] = LINT;
		}
		else
		{
			scanner(context);
			exprassn(context, 1);
			if (context->error_flag == 6)
			{
				context->error_flag = 4;
				return; // 1
			}
			toval(context);

			// GETDIGSENSOR int(int port, int pins[]),
			// GETANSENSOR int (int port, int pin),
			// SETMOTOR и VOLTAGE void (int port, int volt)
			if (func == GETDIGSENSOR || func == GETANSENSOR || func == SETMOTOR || func == VOLTAGE)
			{
				if (!is_int(context->ansttype))
				{
					context_error(context, param_setmotor_not_int);
					context->error_flag = 4;
					return; // 1
				}
				mustbe(context, COMMA, no_comma_in_setmotor);
				if (func == GETDIGSENSOR)
				{
					mustberowofint(context);
					if (context->error_flag == 5)
					{
						context->error_flag = 4;
						return; // 1
					}
					context->ansttype = context->stackoperands[++context->sopnd] = LINT;
				}
				else
				{
					scanner(context);
					exprassn(context, 1);
					if (context->error_flag == 6)
					{
						context->error_flag = 4;
						return; // 1
					}
					toval(context);
					if (!is_int(context->ansttype))
					{
						context_error(context, param_setmotor_not_int);
						context->error_flag = 4;
						return; // 1
					}
					if (func == SETMOTOR || func == VOLTAGE)
					{
						context->sopnd -= 2;
					}
					else
					{
						--context->sopnd, context->anst = VAL;
					}
				}
			}
			else if (func == ABS && is_int(context->ansttype))
			{
				func = ABSI;
			}
			else
			{
				if (is_int(context->ansttype))
				{
					totree(context, WIDEN);
					context->ansttype = context->stackoperands[context->sopnd] = LFLOAT;
				}
				if (!is_float(context->ansttype))
				{
					context_error(context, bad_param_in_stand_func);
					context->error_flag = 4;
					return; // 1
				}
			}
		}
		if (context->error_flag == 5)
		{
			context->error_flag = 4;
			return; // 1
		}
		totree(context, 9500 - func);
		mustbe(context, RIGHTBR, no_rightbr_in_stand_func);
	}
	else
	{
		context_error(context, not_primary);
		context->error_flag = 4;
		return; // 1
	}
	if (context->error_flag == 5)
	{
		context->error_flag = 4;
		return; // 1
	}
}

void index_check(analyzer *context)
{
	if (!is_int(context->ansttype))
	{
		context_error(context, index_must_be_int);
		context->error_flag = 5;
	}
}

int find_field(analyzer *context, int stype)
{
	// выдает смещение до найденного поля или ошибку

	int i;
	int flag = 1;
	int select_displ = 0;
	int record_length = mode_get(context->sx, stype + 2);

	scanner(context);
	mustbe(context, IDENT, after_dot_must_be_ident);

	for (i = 0; i < record_length; i += 2) // тут хранится удвоенное n
	{
		int field_type = mode_get(context->sx, stype + 3 + i);

		if (mode_get(context->sx, stype + 4 + i) == REPRTAB_POS)
		{
			context->stackoperands[context->sopnd] = context->ansttype = field_type;
			flag = 0;
			break;
		}
		else
		{
			select_displ += szof(context, field_type);
		}
		// прибавляем к суммарному смещению длину поля
	}
	if (flag)
	{
		context_error(context, no_field);
		context->error_flag = 5;
		return 0; // 1
	}
	return select_displ;
}

void selectend(analyzer *context)
{
	while (context->next == DOT)
	{
		context->anstdispl += find_field(context, context->ansttype);
		if (context->error_flag == 6)
		{
			context->error_flag = 5;
			return; // 1
		}
	}

	totree(context, context->anstdispl);
	if (is_array(context->sx, context->ansttype) || is_pointer(context->sx, context->ansttype))
	{
		totree(context, TAddrtoval);
	}
}

void array_init(analyzer *context, int t);

void postexpr(analyzer *context)
{
	int lid;
	int leftansttyp;
	int was_func = 0;

	lid = context->lastid;
	leftansttyp = context->ansttype;

	if (context->next == LEFTBR) // вызов функции
	{
		int i;
		int j;
		int n;
		int dn;
		int oldinass = context->inass;

		was_func = 1;
		scanner(context);
		if (!is_function(context->sx, leftansttyp))
		{
			context_error(context, call_not_from_function);
			context->error_flag = 4;
			return; // 1
		}

		n = mode_get(context->sx, leftansttyp + 2); // берем количество аргументов функции

		totree(context, TCall1);
		totree(context, n);
		j = leftansttyp + 3;
		for (i = 0; i < n; i++) // фактические параметры
		{
			int mdj = context->leftansttype = mode_get(context->sx, j); // это вид формального параметра, в
																   // context->ansttype будет вид фактического
																   // параметра
			scanner(context);
			if (is_function(context->sx, mdj))
			{
				// фактическим параметром должна быть функция, в С - это только идентификатор

				if (context->cur != IDENT)
				{
					context_error(context, act_param_not_ident);
					context->error_flag = 4;
					return; // 1
				}
				applid(context);
				if (context->error_flag == 5)
				{
					context->error_flag = 4;
					return; // 1
				}
				if (ident_get_mode(context->sx, context->lastid) != mdj)
				{
					context_error(context, diff_formal_param_type_and_actual);
					context->error_flag = 4;
					return; // 1
				}
				dn = ident_get_displ(context->sx, context->lastid);
				if (dn < 0)
				{
					totree(context, TIdenttoval);
					totree(context, -dn);
				}
				else
				{
					totree(context, TConst);
					totree(context, dn);
				}
				totree(context, TExprend);
			}
			else
			{
				if (context->cur == BEGIN && is_array(context->sx, mdj))
				{
					actstring(mode_get(context->sx, mdj + 1), context), totree(context, TExprend);
					if (context->error_flag == 2)
					{
						context->error_flag = 4;
						return; // 1
					}
				}
				else
				{
					context->inass = 0;
					exprassn(context, 1);
					if (context->error_flag == 6)
					{
						context->error_flag = 4;
						return; // 1
					}
					toval(context);
					totree(context, TExprend);

					if (mdj > 0 && mdj != context->ansttype)
					{
						context_error(context, diff_formal_param_type_and_actual);
						context->error_flag = 4;
						return; // 1
					}

					if (is_int(mdj) && is_float(context->ansttype))
					{
						context_error(context, float_instead_int);
						context->error_flag = 4;
						return; // 1
					}

					if (is_float(mdj) && is_int(context->ansttype))
					{
						insertwiden(context);
					}
					--context->sopnd;
				}
			}
			if (i < n - 1 && scanner(context) != COMMA)
			{
				context_error(context, no_comma_in_act_params);
				context->error_flag = 4;
				return; // 1
			}
			j++;
		}
		context->inass = oldinass;
		mustbe(context, RIGHTBR, wrong_number_of_params);
		totree(context, TCall2);
		totree(context, lid);
		context->stackoperands[context->sopnd] = context->ansttype = mode_get(context->sx, leftansttyp + 1);
		context->anst = VAL;
		if (is_struct(context->sx, context->ansttype))
		{
			context->x -= mode_get(context->sx, context->ansttype + 1) - 1;
		}
	}

	while (context->next == LEFTSQBR || context->next == ARROW || context->next == DOT)
	{
		while (context->next == LEFTSQBR) // вырезка из массива (возможно, многомерного)
		{
			int elem_type;
			if (was_func)
			{
				context_error(context, slice_from_func);
				context->error_flag = 4;
				return; // 1
			}
			if (!is_array(context->sx, context->ansttype)) // вырезка не из массива
			{
				context_error(context, slice_not_from_array);
				context->error_flag = 4;
				return; // 1
			}

			elem_type = mode_get(context->sx, context->ansttype + 1);

			scanner(context);
			scanner(context);

			if (context->anst == IDENT) // a[i]
			{
				context->sx->tree[context->sx->tc - 2] = TSliceident;
				context->sx->tree[context->sx->tc - 1] = context->anstdispl;
			}
			else // a[i][j]
			{
				totree(context, TSlice);
			}

			totree(context, elem_type);
			exprval(context);
			if (context->error_flag == 4)
			{
				return; // 1
			}
			index_check(context); // проверка, что индекс int или char
			if (context->error_flag == 5)
			{
				context->error_flag = 4;
				return; // 1
			}

			mustbe(context, RIGHTSQBR, no_rightsqbr_in_slice);

			context->stackoperands[--context->sopnd] = context->ansttype = elem_type;
			context->anst = ADDR;
		}

		while (context->next == ARROW)
		{
			// это выборка поля из указателя на структуру, если после
			// -> больше одной точки подряд, схлопываем в 1 select
			// перед выборкой мог быть вызов функции или вырезка элемента массива

			if (!is_pointer(context->sx, context->ansttype) ||
				!is_struct(context->sx, mode_get(context->sx, context->ansttype + 1)))
			{
				context_error(context, get_field_not_from_struct_pointer);
				context->error_flag = 4;
				return; // 1
			}

			if (context->anst == IDENT)
			{
				context->sx->tree[context->sx->tc - 2] = TIdenttoval;
			}
			context->anst = ADDR;
			// pointer  мог быть значением функции (VAL) или, может быть,
			totree(context, TSelect); // context->anst уже был ADDR, т.е. адрес
									  // теперь уже всегда на верхушке стека

			context->ansttype = mode_get(context->sx, context->ansttype + 1);
			context->anstdispl = find_field(context, context->ansttype);
			if (context->error_flag == 6)
			{
				context->error_flag = 4;
				return; // 1
			}
			selectend(context);
			if (context->error_flag == 5)
			{
				context->error_flag = 4;
				return; // 1
			}
		}
		if (context->next == DOT)

		{
			if (!is_struct(context->sx, context->ansttype))
			{
				context_error(context, select_not_from_struct);
				context->error_flag = 4;
				return; // 1
			}
			if (context->anst == VAL) // структура - значение функции
			{
				int len1 = szof(context, context->ansttype);
				context->anstdispl = 0;
				while (context->next == DOT)
				{
					context->anstdispl += find_field(context, context->ansttype);
					if (context->error_flag == 6)
					{
						context->error_flag = 4;
						return; // 1
					}
				}
				totree(context, COPYST);
				totree(context, context->anstdispl);
				totree(context, szof(context, context->ansttype));
				totree(context, len1);
			}
			else if (context->anst == IDENT)
			{
				int globid = context->anstdispl < 0 ? -1 : 1;
				while (context->next == DOT)
				{
					context->anstdispl += globid * find_field(context, context->ansttype);
					if (context->error_flag == 6)
					{
						context->error_flag = 4;
						return; // 1
					}
				}
				context->sx->tree[context->sx->tc - 1] = context->anstdispl;
			}
			else // ADDR
			{
				totree(context, TSelect);
				context->anstdispl = 0;
				selectend(context);
				if (context->error_flag == 5)
				{
					context->error_flag = 4;
					return; // 1
				}
			}
		}
	}
	if (context->next == INC || context->next == DEC) // a++, a--
	{
		int op;

		if (!is_int(context->ansttype) && !is_float(context->ansttype))
		{
			context_error(context, wrong_operand);
			context->error_flag = 4;
			return; // 1
		}

		if (context->anst != IDENT && context->anst != ADDR)
		{
			context_error(context, unassignable_inc);
			context->error_flag = 4;
			return; // 1
		}
		op = (context->next == INC) ? POSTINC : POSTDEC;
		if (context->anst == ADDR)
		{
			op += 4;
		}
		scanner(context);
		totreef(context, op);
		if (context->anst == IDENT)
		{
			totree(context, ident_get_displ(context->sx, lid));
		}
		context->anst = VAL;
	}
}

void unarexpr(analyzer *context)
{
	int op = context->cur;
	if (context->cur == LNOT || context->cur == LOGNOT || context->cur == LPLUS || context->cur == LMINUS ||
		context->cur == LAND || context->cur == LMULT || context->cur == INC || context->cur == DEC)
	{
		if (context->cur == INC || context->cur == DEC)
		{
			scanner(context);
			unarexpr(context);
			if (context->error_flag == 7)
			{
				return; // 1
			}
			if (context->anst != IDENT && context->anst != ADDR)
			{
				context_error(context, unassignable_inc);
				context->error_flag = 7;
				return; // 1
			}
			if (context->anst == ADDR)
			{
				op += 4;
			}
			totreef(context, op);
			if (context->anst == IDENT)
			{
				totree(context, ident_get_displ(context->sx, context->lastid));
			}
			context->anst = VAL;
		}
		else
		{
			scanner(context);
			unarexpr(context);
			if (context->error_flag == 7)
			{
				return; // 1
			}

			if (op == LAND)
			{
				if (context->anst == VAL)
				{
					context_error(context, wrong_addr);
					context->error_flag = 7;
					return; // 1
				}

				if (context->anst == IDENT)
				{
					context->sx->tree[context->sx->tc - 2] = TIdenttoaddr; // &a
				}

				context->stackoperands[context->sopnd] = context->ansttype =
					newdecl(context->sx, MPOINT, context->ansttype);
				context->anst = VAL;
			}
			else if (op == LMULT)
			{
				if (!is_pointer(context->sx, context->ansttype))
				{
					context_error(context, aster_not_for_pointer);
					context->error_flag = 7;
					return; // 1
				}

				if (context->anst == IDENT)
				{
					context->sx->tree[context->sx->tc - 2] = TIdenttoval; // *p
				}

				context->stackoperands[context->sopnd] = context->ansttype = mode_get(context->sx, context->ansttype + 1);
				context->anst = ADDR;
			}
			else
			{
				toval(context);
				if ((op == LNOT || op == LOGNOT) && context->ansttype == LFLOAT)
				{
					context_error(context, int_op_for_float);
					context->error_flag = 7;
					return; // 1
				}
				else if (op == LMINUS)
				{
					if (context->sx->tree[context->sx->tc - 2] == TConst)
					{
						context->sx->tree[context->sx->tc - 1] *= -1;
					}
					else if (context->sx->tree[context->sx->tc - 3] == TConstd)
					{
						double d;
						memcpy(&d, &context->sx->tree[context->sx->tc - 2], sizeof(double));
						d = -d;
						memcpy(&context->sx->tree[context->sx->tc - 2], &d, sizeof(double));
					}
					else
					{
						totreef(context, UNMINUS);
					}
				}
				else if (op == LPLUS)
				{
					;
				}
				else
				{
					totree(context, op);
				}
				context->anst = VAL;
			}
		}
	}
	else
	{
		primaryexpr(context);
		if (context->error_flag == 4)
		{
			context->error_flag = 7;
			return; // 1
		}
	}

	postexpr(context); // 0
	context->stackoperands[context->sopnd] = context->ansttype;
	if (context->error_flag == 4)
	{
		context->error_flag = 7;
		return; // 1
	}
}

void exprinbrkts(analyzer *context, int er)
{
	mustbe(context, LEFTBR, er);
	scanner(context);
	exprval(context);
	if (context->error_flag == 4)
	{
		context->error_flag = 3;
		return; // 1
	}
	mustbe(context, RIGHTBR, er);
}

void exprassninbrkts(analyzer *context, int er)
{
	mustbe(context, LEFTBR, er);
	scanner(context);
	exprassnval(context);
	if (context->error_flag == 4)
	{
		context->error_flag = 3;
		return; // 1
	}
	mustbe(context, RIGHTBR, er);
}

int prio(int op)
{
	// возвращает 0, если не операция
	return op == LOGOR
			   ? 1
			   : op == LOGAND
					 ? 2
					 : op == LOR
						   ? 3
						   : op == LEXOR
								 ? 4
								 : op == LAND
									   ? 5
									   : op == EQEQ
											 ? 6
											 : op == NOTEQ
												   ? 6
												   : op == LLT
														 ? 7
														 : op == LGT
															   ? 7
															   : op == LLE
																	 ? 7
																	 : op == LGE
																		   ? 7
																		   : op == LSHL
																				 ? 8
																				 : op == LSHR
																					   ? 8
																					   : op == LPLUS
																							 ? 9
																							 : op == LMINUS
																								   ? 9
																								   : op == LMULT
																										 ? 10
																										 : op == LDIV
																											   ? 10
																											   : op == LREM
																													 ? 10
																													 : 0;
}

void subexpr(analyzer *context)
{
	int oldsp = context->sp;
	int wasop = 0;

	int p = prio(context->next);
	while (p)
	{
		wasop = 1;
		toval(context);
		while (context->sp > oldsp && context->stack[context->sp - 1] >= p)
		{
			binop(context, --context->sp);
			if (context->error_flag == 5)
			{
				return;
			}
		}

		size_t ad = 0;
		if (p <= 2)
		{
			totree(context, p == 1 ? ADLOGOR : ADLOGAND);
			ad = context->sx->tc++;
		}

		context->stack[context->sp] = p;
		context->stacklog[context->sp] = (int)ad;
		context->stackop[context->sp++] = context->next;
		scanner(context);
		scanner(context);
		unarexpr(context);
		if (context->error_flag == 7)
		{
			context->error_flag = 5;
			return; // 1
		}
		p = prio(context->next);
	}
	if (wasop)
	{
		toval(context);
	}
	while (context->sp > oldsp)
	{
		binop(context, --context->sp);
		if (context->error_flag == 5)
		{
			return;
		}
	}
}

int intopassn(int next)
{
	return next == REMASS || next == SHLASS || next == SHRASS || next == ANDASS || next == EXORASS || next == ORASS;
}

int opassn(analyzer *context)
{
	return (context->next == ASS || context->next == MULTASS || context->next == DIVASS || context->next == PLUSASS ||
			context->next == MINUSASS || intopassn(context->next))
			   ? context->op = context->next
			   : 0;
}

void condexpr(analyzer *context)
{
	int globtype = 0;
	size_t adif = 0;

	subexpr(context); // logORexpr();
	if (context->error_flag == 5)
	{
		context->error_flag = 4;
		return; // 1
	}
	if (context->next == QUEST)
	{
		while (context->next == QUEST)
		{
			toval(context);
			if (!is_int(context->ansttype))
			{
				context_error(context, float_in_condition);
				context->error_flag = 4;
				return; // 1
			}
			totree(context, TCondexpr);
			scanner(context);
			scanner(context);
			context->sopnd--;
			exprval(context); // then
			if (context->error_flag == 4)
			{
				return; // 1
			}
			if (!globtype)
			{
				globtype = context->ansttype;
			}
			context->sopnd--;
			if (is_float(context->ansttype))
			{
				globtype = LFLOAT;
			}
			else
			{
				context->sx->tree[context->sx->tc] = (int)adif;
				adif = context->sx->tc++;
			}
			mustbe(context, COLON, no_colon_in_cond_expr);
			scanner(context);
			unarexpr(context);
			if (context->error_flag == 7)
			{
				context->error_flag = 4;
				return; // 1
			}
			subexpr(context); // logORexpr();	else or elif
			if (context->error_flag == 5)
			{
				context->error_flag = 4;
				return; // 1
			}
		}
		toval(context);
		totree(context, TExprend);
		if (is_float(context->ansttype))
		{
			globtype = LFLOAT;
		}
		else
		{
			context->sx->tree[context->sx->tc] = (int)adif;
			adif = context->sx->tc++;
		}

		while (adif != 0)
		{
			size_t r = context->sx->tree[adif];
			context->sx->tree[adif] = TExprend;
			context->sx->tree[adif - 1] = is_float(globtype) ? WIDEN : NOP;
			adif = r;
		}

		context->stackoperands[context->sopnd] = context->ansttype = globtype;
	}
	else
	{
		context->stackoperands[context->sopnd] = context->ansttype;
	}
}

void inition(analyzer *context, int decl_type)
{
	if (decl_type < 0 || is_pointer(context->sx, decl_type) || // Обработка для базовых типов, указателей
		(is_string(context->sx, decl_type))) // или строк
	{
		exprassn(context, 1);
		if (context->error_flag == 6)
		{
			context->error_flag = 5;
			return; // 1
		}
		toval(context);
		totree(context, TExprend);
		// съедаем выражение, его значение будет на стеке
		context->sopnd--;
		if (is_int(decl_type) && is_float(context->ansttype))
		{
			context_error(context, init_int_by_float);
			context->error_flag = 5;
			return; // 1
		}
		if (is_float(decl_type) && is_int(context->ansttype))
		{
			insertwiden(context);
		}
		else if (decl_type != context->ansttype)
		{
			context_error(context, error_in_initialization);
			context->error_flag = 5;
			return; // 1
		}
	}
	else if (context->cur == BEGIN)
	{
		struct_init(context, decl_type);
	}
	else
	{
		context_error(context, wrong_init);
		context->error_flag = 5;
		return; // 1
	}
}

void struct_init(analyzer *context, int decl_type)
{
	// сейчас modetab[decl_type] равен MSTRUCT

	int next_field = decl_type + 3;
	int i;
	int nf = mode_get(context->sx, decl_type + 2) / 2;

	if (context->cur != BEGIN)
	{
		context_error(context, struct_init_must_start_from_BEGIN);
		context->buf_cur = context->next;
		context->next = context->cur;
		context->cur = BEGIN;
		context->buf_flag++;
	}
	totree(context, TStructinit);
	totree(context, nf);
	for (i = 0; i < nf; i++)
	{
		scanner(context);
		inition(context, mode_get(context->sx, next_field));
		if (context->error_flag == 5)
		{
			context->error_flag = 1;
			return; // 1
		}
		next_field += 2;
		if (i != nf - 1)
		{
			if (context->next == COMMA) // поля инициализации идут через запятую, заканчиваются }
			{
				scanner(context);
			}
			else
			{
				context_error(context, no_comma_in_init_list);
				context->next = context->cur;
				context->cur = COMMA;
			}
		}
	}

	if (context->next == END)
	{
		totree(context, TExprend);
		scanner(context);
	}
	else
	{
		context_error(context, wait_end);
		context->cur = END;
	}
	context->leftansttype = decl_type;
}

void exprassnvoid(analyzer *context)
{
	size_t t = context->sx->tree[context->sx->tc - 2] < 9000 ? context->sx->tc - 3 : context->sx->tc - 2;
	int tt = context->sx->tree[t];
	if ((tt >= ASS && tt <= DIVASSAT) || (tt >= POSTINC && tt <= DECAT) || (tt >= ASSR && tt <= DIVASSATR) ||
		(tt >= POSTINCR && tt <= DECATR))
	{
		context->sx->tree[t] += 200;
	}
	--context->sopnd;
}

void exprassn(analyzer *context, int level)
{
	int leftanst;
	int leftanstdispl;
	int ltype;
	int rtype;
	int lnext;

	if (context->cur == BEGIN)
	{
		if (is_struct(context->sx, context->leftansttype))
		{
			struct_init(context, context->leftansttype);
		}
		else if (is_array(context->sx, context->leftansttype))
		{
			// пока в RuC присваивать массивы нельзя
			array_init(context, context->leftansttype);
			if (context->error_flag == 7)
			{
				context->error_flag = 6;
				return; // 1
			}
		}
		else
		{
			context_error(context, init_not_struct);
			context->error_flag = 6;
			return; // 1
		}
		context->stackoperands[++context->sopnd] = context->ansttype = context->leftansttype;
		context->anst = VAL;
	}
	else
	{
		unarexpr(context);
	}
	if (context->error_flag == 7)
	{
		context->error_flag = 6;
		return; // 1
	}

	leftanst = context->anst;
	leftanstdispl = context->anstdispl;
	context->leftansttype = context->ansttype;
	if (opassn(context))
	{
		int opp = context->op;
		lnext = context->next;
		context->inass = 1;
		scanner(context);
		scanner(context);
		exprassn(context, level + 1);
		if (context->error_flag == 6)
		{
			return; // 1
		}
		context->inass = 0;

		if (leftanst == VAL)
		{
			context_error(context, unassignable);
			context->error_flag = 6;
			return; // 1
		}
		rtype = context->stackoperands[context->sopnd--]; // снимаем типы
														  // операндов со стека
		ltype = context->stackoperands[context->sopnd];

		if (intopassn(lnext) && (is_float(ltype) || is_float(rtype)))
		{
			context_error(context, int_op_for_float);
			context->error_flag = 6;
			return; // 1
		}

		if (is_array(context->sx, ltype)) // присваивать массив в массив в си нельзя
		{
			context_error(context, array_assigment);
			context->error_flag = 6;
			return; // 1
		}

		if (is_struct(context->sx, ltype)) // присваивание в структуру
		{
			if (ltype != rtype) // типы должны быть равны
			{
				context_error(context, type_missmatch);
				context->error_flag = 6;
				return; // 1
			}
			if (opp != ASS) // в структуру можно присваивать только с помощью =
			{
				context_error(context, wrong_struct_ass);
				context->error_flag = 6;
				return; // 1
			}

			if (context->anst == VAL)
			{
				opp = leftanst == IDENT ? COPY0STASS : COPY1STASS;
			}
			else
			{
				opp = leftanst == IDENT ? context->anst == IDENT ? COPY00 : COPY01
										: context->anst == IDENT ? COPY10 : COPY11;
			}
			totree(context, opp);
			if (leftanst == IDENT)
			{
				totree(context, leftanstdispl); // displleft
			}
			if (context->anst == IDENT)
			{
				totree(context, context->anstdispl); // displright
			}
			totree(context, mode_get(context->sx, ltype + 1)); // длина
			context->anst = leftanst;
			context->anstdispl = leftanstdispl;
		}
		else // оба операнда базового типа или указатели
		{
			if (is_pointer(context->sx, ltype) && opp != ASS) // в указатель можно присваивать только с помощью =
			{
				context_error(context, wrong_struct_ass);
				context->error_flag = 6;
				return; // 1
			}

			if (is_int(ltype) && is_float(rtype))
			{
				context_error(context, assmnt_float_to_int);
				context->error_flag = 6;
				return; // 1
			}

			toval(context);
			if (is_int(rtype) && is_float(ltype))
			{
				totree(context, WIDEN);
				context->ansttype = LFLOAT;
			}
			if (is_pointer(context->sx, ltype) && is_pointer(context->sx, rtype) && ltype != rtype)
			{
				// проверка нужна только для указателей
				context_error(context, type_missmatch);
				context->error_flag = 6;
				return; // 1
			}

			if (leftanst == ADDR)
			{
				opp += 11;
			}
			totreef(context, opp);
			if (leftanst == IDENT)
			{
				context->anstdispl = leftanstdispl;
				totree(context, leftanstdispl);
			}
			context->anst = VAL;
		}
		context->ansttype = ltype;
		context->stackoperands[context->sopnd] = ltype; // тип результата - на стек
	}
	else
	{
		condexpr(context); // condexpr учитывает тот факт, что начало выражения
		if (context->error_flag == 4)
		{
			context->error_flag = 6;
			return; // 1
		}
	}
	// в виде unarexpr уже выкушано
}

void expr(analyzer *context, int level)
{
	exprassn(context, level);
	if (context->error_flag == 6)
	{
		context->error_flag = 5;
		return; // 1
	}
	while (context->next == COMMA)
	{
		exprassnvoid(context);
		context->sopnd--;
		scanner(context);
		scanner(context);
		exprassn(context, level);
		if (context->error_flag == 6)
		{
			context->error_flag = 5;
			return; // 1
		}
	}
	if (level == 0)
	{
		totree(context, TExprend);
	}
}

void exprval(analyzer *context)
{
	expr(context, 1);
	if (context->error_flag == 5)
	{
		context->error_flag = 4;
		return; // 1
	}
	toval(context);
	totree(context, TExprend);
}

void exprassnval(analyzer *context)
{
	exprassn(context, 1);
	if (context->error_flag == 6)
	{
		context->error_flag = 4;
		return; // 1
	}
	toval(context);
	totree(context, TExprend);
}

void array_init(analyzer *context, int decl_type)
{
	// сейчас modetab[decl_type] равен MARRAY

	if (is_array(context->sx, decl_type))
	{
		if (context->cur == STRING)
		{
			if (context->onlystrings == 0)
			{
				context_error(context, string_and_notstring);
				context->error_flag = 7;
				return; // 1
			}
			if (context->onlystrings == 2)
			{
				context->onlystrings = 1;
			}
			primaryexpr(context);
			if (context->error_flag == 4)
			{
				context->error_flag = 7;
				return; // 1
			}
			totree(context, TExprend);
		}
		else
		{
			if (context->cur != BEGIN)
			{
				context_error(context, arr_init_must_start_from_BEGIN);
				context->buf_cur = context->next;
				context->next = context->cur;
				context->cur = BEGIN;
				context->buf_flag++;
			}
			totree(context, TBeginit);
			size_t ad = context->sx->tc++;

			int all = 0;
			do
			{
				scanner(context);
				all++;
				array_init(context, mode_get(context->sx, decl_type + 1));
				if (context->error_flag == 7)
				{
					return; // 1
				}
			} while (scanner(context) == COMMA);

			if (context->cur == END)
			{
				context->sx->tree[ad] = all;
				totree(context, TExprend);
			}
			else
			{
				context_error(context, wait_end);
				context->error_flag = 7;
				return; // 1
			}
		}
	}
	else if (context->cur == BEGIN)
	{
		if (is_struct(context->sx, decl_type))
		{
			struct_init(context, decl_type);
		}
		else
		{
			context_error(context, begin_with_notarray);
			context->error_flag = 7;
			return; // 1
		}
	}
	else if (context->onlystrings == 1)
	{
		context_error(context, string_and_notstring);
		context->error_flag = 7;
		return; // 1
	}
	else
	{
		inition(context, decl_type);
		context->onlystrings = 0;
	}
}

int arrdef(analyzer *context, int t)
{
	// вызывается при описании массивов и структур из массивов сразу после idorpnt

	context->arrdim = 0;
	context->usual = 1; // описание массива без пустых границ
	if (is_pointer(context->sx, t))
	{
		context_error(context, pnt_before_array);
		context->error_flag = 5;
		return 0; // 1
	}

	while (context->next == LEFTSQBR) // это определение массива (может быть многомерным)
	{
		context->arrdim++;
		scanner(context);
		if (context->next == RIGHTSQBR)
		{
			scanner(context);
			if (context->next == LEFTSQBR) // int a[][]={{1,2,3}, {4,5,6}} - нельзя;
			{
				context_error(context, empty_init); // границы определять по инициализации можно
				context->error_flag = 5;
				return 0; // 1
			}
			// только по последнему изм.
			context->usual = 0;
		}
		else
		{
			scanner(context);
			unarexpr(context);
			if (context->error_flag == 7)
			{
				context->error_flag = 5;
				return 0; // 1
			}
			condexpr(context);
			if (context->error_flag == 7)
			{
				context->error_flag = 5;
				return 0; // 1
			}
			toval(context);
			if (!is_int(context->ansttype))
			{
				context_error(context, array_size_must_be_int);
				context->error_flag = 5;
				return 0; // 1
			}
			totree(context, TExprend);
			context->sopnd--;
			mustbe(context, RIGHTSQBR, wait_right_sq_br);
		}
		t = newdecl(context->sx, MARRAY, t); // Меняем тип в identtab (увеличиваем размерность массива)
	}
	return t;
}

void decl_id(analyzer *context, int decl_type)
{
	// вызывается из block и extdecl, только эта процедура реально отводит память
	// если встретятся массивы (прямо или в структурах), их размеры уже будут в стеке

	int oldid = toidentab(context, 0, decl_type);
	int elem_type;
	size_t adN = 0; // warning C4701: potentially uninitialized local variable used

	context->usual = 1;
	context->arrdim = 0; // arrdim - размерность (0-скаляр), д.б. столько выражений-границ
	elem_type = decl_type;
	if (context->error_flag == 5)
	{
		context->error_flag = 4;
		return; // 1
	}

	if (context->next == LEFTSQBR) // это определение массива (может быть многомерным)
	{
		totree(context, TDeclarr);
		adN = context->sx->tc++;
		// Меняем тип (увеличиваем размерность массива)
		decl_type = arrdef(context, decl_type);
		ident_set_mode(context->sx, oldid, decl_type);
		context->sx->tree[adN] = context->arrdim;
		if (context->error_flag == 5)
		{
			context->error_flag = 4;
			return; // 1
		}
		if ((!context->usual && context->next != ASS))
		{
			context_error(context, empty_bound_without_init);
			context->error_flag = 4;
			return; // 1
		}
	}
	totree(context, TDeclid);
	totree(context, ident_get_displ(context->sx, oldid));												// displ
	totree(context, elem_type);																		// elem_type
	totree(context, context->arrdim);																// N
	size_t all = context->sx->tc++; // all - место в дереве, где будет общее количество выражений в инициализации,
									// для массивов - только признак (1) наличия инициализации
	context->sx->tree[all] = 0;
	context->sx->tree[context->sx->tc++] = is_pointer(context->sx, decl_type) ? 0 : context->was_struct_with_arr; // proc
	totree(context, context->usual);																	// context->usual
	totree(context, 0); // массив не в структуре

	if (context->next == ASS)
	{
		scanner(context);
		scanner(context);
		context->sx->tree[all] = szof(context, decl_type);
		if (is_array(context->sx, decl_type)) // инициализация массива
		{
			context->onlystrings = 2;
			if (!context->usual)
			{
				context->sx->tree[adN]--; // это уменьшение N в Declarr
			}
			array_init(context, decl_type);
			if (context->error_flag == 7)
			{
				context->error_flag = 4;
				return; // 1
			}
			if (context->onlystrings == 1)
			{
				context->sx->tree[all + 2] = context->usual + 2; // только из строк 2 - без границ, 3 - с границами
			}
		}
		else
		{
			inition(context, decl_type);
		}
	}
	if (context->error_flag == 5)
	{
		context->error_flag = 4;
		return; // 1
	}
}

void statement(analyzer *context)
{
	int flagsemicol = 1;
	int oldwasdefault = context->wasdefault;
	int oldinswitch = context->inswitch;
	int oldinloop = context->inloop;

	context->wasdefault = 0;
	scanner(context);
	if ((is_int(context->cur) || is_float(context->cur) || context->cur == LVOID ||
		 context->cur == LSTRUCT) &&
		context->blockflag)
	{
		context_error(context, decl_after_strmt);
		flagsemicol = 0;
	}
	if (context->cur == BEGIN)
	{
		flagsemicol = 0;
		block(context, 1);
	}
	else if (context->cur == TCREATEDIRECT)
	{
		totree(context, CREATEDIRECTC);
		flagsemicol = 0;
		block(context, 2);
		totree(context, EXITDIRECTC);
	}
	else if (context->cur == SEMICOLON)
	{
		totree(context, NOP);
		flagsemicol = 0;
	}
	else if (context->cur == IDENT && context->next == COLON)
	{
		int id;
		int i;
		int flag = 1;
		flagsemicol = 0;
		totree(context, TLabel);
		for (i = 0; flag && i < context->pgotost - 1; i += 2)
		{
			flag = context->sx->identab[context->gotost[i] + 1] != REPRTAB_POS;
		}
		if (flag)
		{
			totree(context, id = toidentab(context, 1, 0));
			if (context->error_flag == 5)
			{
				context->error_flag = 2;
			}
			else
			{
				context->gotost[context->pgotost++] = id; // это определение метки, если она встретилась до
														  // переходов на нее
				context->gotost[context->pgotost++] = -context->line;
			}
		}
		else
		{
			id = context->gotost[i - 2];
			REPRTAB_POS = context->sx->identab[id + 1];
			if (context->gotost[i - 1] < 0)
			{
				context_error(context, repeated_label);
				context->error_flag = 2;
			}
			else
			{
				context->gotost[i - 1] = -context->line;
			}
			totree(context, id);
		}

		if (context->error_flag == 2)
		{
			context->error_flag = 1;
		}
		else
		{
			ident_set_mode(context->sx, id, 1);

			scanner(context);
			statement(context);
		}
	}
	else
	{
		context->blockflag = 1;

		// And here too
		switch (context->cur)
		{
			case PRINT:
			{
				exprassninbrkts(context, print_without_br);
				if (context->error_flag == 3)
				{
					context->error_flag = 1;
					flagsemicol = 0;
					break;
				}

				if (context->sx->tc != 0)
				{
					context->sx->tc--;
				}
				totree(context, TPrint);
				totree(context, context->ansttype);
				totree(context, TExprend);
				if (is_pointer(context->sx, context->ansttype))
				{
					context_error(context, pointer_in_print);
					flagsemicol = 0;
				}
				context->sopnd--;
			}
			break;
			case PRINTID:
			{
				mustbe(context, LEFTBR, no_leftbr_in_printid);
				do
				{
					mustbe(context, IDENT, no_ident_in_printid);
					context->lastid = REPRTAB[REPRTAB_POS + 1];
					if (context->lastid == 1)
					{
						context_error(context, ident_is_not_declared);
						context->wasdefault = oldwasdefault;
						context->inswitch = oldinswitch;
						context->inloop = oldinloop;
						return;
					}
					totree(context, TPrintid);
					totree(context, context->lastid);
				} while (context->next == COMMA ? scanner(context), 1 : 0);
				mustbe(context, RIGHTBR, no_rightbr_in_printid);
			}
			break;

			case PRINTF:
			{
				char32_t formatstr[MAXSTRINGL + 1];
				int formattypes[MAXPRINTFPARAMS];
				char32_t placeholders[MAXPRINTFPARAMS];
				int paramnum = 0;
				int sumsize = 0;
				int i = 0;
				int fnum;

				mustbe(context, LEFTBR, no_leftbr_in_printf);
				if (scanner(context) != STRING) // выкушиваем форматную строку
				{
					context_error(context, wrong_first_printf_param);
					break;
				}

				for (i = 0; i < context->lxr->num; i++)
				{
					formatstr[i] = context->lxr->lexstr[i];
				}
				formatstr[context->lxr->num] = 0;

				paramnum = evaluate_params(context, fnum = context->lxr->num, formatstr, formattypes, placeholders);

				if (context->error_flag)
				{
					flagsemicol = 0;
					break;
				}

				for (i = 0; scanner(context) == COMMA; i++)
				{
					if (i >= paramnum)
					{
						context_error(context, wrong_printf_param_number);
						context->error_flag = 2;
						break;
					}

					scanner(context);

					exprassn(context, 1);
					if (context->error_flag == 6)
					{
						context->error_flag = 2;
						break;
					}
					toval(context);
					totree(context, TExprend);

					if (formattypes[i] == LFLOAT && context->ansttype == LINT)
					{
						insertwiden(context);
					}
					else if (formattypes[i] != context->ansttype)
					{
						context->bad_printf_placeholder = placeholders[i];
						context_error(context, wrong_printf_param_type);
						context->error_flag = 2;
						break;
					}

					sumsize += szof(context, formattypes[i]);
					--context->sopnd;
				}
				if (context->error_flag == 2)
				{
					flagsemicol = 0;
					break;
				}

				if (context->cur != RIGHTBR)
				{
					context_error(context, no_rightbr_in_printf);
					context->buf_cur = context->next;
					context->next = context->cur;
					context->cur = RIGHTBR;
					context->buf_flag++;
					break;
				}

				if (i != paramnum)
				{
					context_error(context, wrong_printf_param_number);
					flagsemicol = 0;
					break;
				}

				totree(context, TString);
				totree(context, fnum);

				for (i = 0; i < fnum; i++)
				{
					totree(context, (int)formatstr[i]);
				}
				totree(context, TExprend);

				totree(context, TPrintf);
				totree(context, sumsize);
			}
			break;

			case GETID:
			{

				mustbe(context, LEFTBR, no_leftbr_in_printid);
				do
				{
					mustbe_complex(context, IDENT, no_ident_in_printid);
					context->lastid = REPRTAB[REPRTAB_POS + 1];
					if (context->lastid == 1)
					{
						context_error(context, ident_is_not_declared);
						context->error_flag = 2;
						flagsemicol = 0;
						break;
					}
					if (context->error_flag == no_ident_in_printid)
					{
						context->error_flag = 2;
						flagsemicol = 0;
						break;
					}
					totree(context, TGetid);
					totree(context, context->lastid);
				} while (context->next == COMMA ? scanner(context), 1 : 0);
				if (context->error_flag == 2)
				{
					context->error_flag = 1;
					break;
				}
				mustbe(context, RIGHTBR, no_rightbr_in_printid);
			}
			break;
			case LBREAK:
			{
				if (!(context->inloop || context->inswitch))
				{
					context_error(context, break_not_in_loop_or_switch);
					flagsemicol = 0;
					break;
				}
				totree(context, TBreak);
			}
			break;
			case LCASE:
			{
				if (!context->inswitch)
				{
					context_error(context, case_or_default_not_in_switch);
					break;
				}
				if (context->wasdefault)
				{
					context_error(context, case_after_default);
					break;
				}
				totree(context, TCase);
				scanner(context);
				unarexpr(context);
				if (context->error_flag == 7)
				{
					context->error_flag = 1;
					break;
				}
				condexpr(context);
				if (context->error_flag == 4)
				{
					context->error_flag = 1;
					break;
				}
				toval(context);
				totree(context, TExprend);
				if (context->ansttype == LFLOAT)
				{
					context_error(context, float_in_switch);
					break;
				}
				context->sopnd--;
				mustbe(context, COLON, no_colon_in_case);
				flagsemicol = 0;
				statement(context);
			}
			break;
			case LCONTINUE:
			{
				if (!context->inloop)
				{
					context_error(context, continue_not_in_loop);
					flagsemicol = 0;
					break;
				}
				totree(context, TContinue);
			}
			break;
			case LDEFAULT:
			{
				if (!context->inswitch)
				{
					context_error(context, case_or_default_not_in_switch);
					break;
				}
				mustbe(context, COLON, no_colon_in_case);
				context->wasdefault = 1;
				flagsemicol = 0;
				totree(context, TDefault);
				statement(context);
			}
			break;
			case LDO:
			{
				context->inloop = 1;
				totree(context, TDo);
				statement(context);

				if (context->next == LWHILE)
				{
					scanner(context);
					exprinbrkts(context, cond_must_be_in_brkts);
					context->sopnd--;
				}
				else
				{
					context_error(context, wait_while_in_do_stmt);
					context->cur = LWHILE;
					exprinbrkts(context, cond_must_be_in_brkts);
					context->sopnd--;
				}
				if (context->error_flag == 3)
				{
					context->error_flag = 1;
					flagsemicol = 0;
				}
			}
			break;
			case LFOR:
			{
				mustbe(context, LEFTBR, no_leftbr_in_for);
				totree(context, TFor);
				size_t fromref = context->sx->tc++;
				size_t condref = context->sx->tc++;
				size_t incrref = context->sx->tc++;
				size_t stmtref = context->sx->tc++;

				if (scanner(context) == SEMICOLON) // init
				{
					context->sx->tree[fromref] = 0;
				}
				else
				{
					context->sx->tree[fromref] = (int)context->sx->tc;
					expr(context, 0);
					if (context->error_flag == 5)
					{
						context->error_flag = 1;
						flagsemicol = 0;
						break;
					}
					exprassnvoid(context);
					mustbe(context, SEMICOLON, no_semicolon_in_for);
				}
				if (scanner(context) == SEMICOLON) // cond
				{
					context->sx->tree[condref] = 0;
				}
				else
				{
					context->sx->tree[condref] = (int)context->sx->tc;
					exprval(context);
					if (context->error_flag == 4)
					{
						context->error_flag = 1;
						flagsemicol = 0;
						break;
					}
					context->sopnd--;
					mustbe(context, SEMICOLON, no_semicolon_in_for);
					context->sopnd--;
				}
				if (scanner(context) == RIGHTBR) // incr
				{
					context->sx->tree[incrref] = 0;
				}
				else
				{
					context->sx->tree[incrref] = (int)context->sx->tc;
					expr(context, 0);
					if (context->error_flag == 5)
					{
						context->error_flag = 1;
						flagsemicol = 0;
						break;
					}
					exprassnvoid(context);
					mustbe(context, RIGHTBR, no_rightbr_in_for);
				}
				flagsemicol = 0;
				context->sx->tree[stmtref] = (int)context->sx->tc;
				context->inloop = 1;
				statement(context);
			}
			break;
			case LGOTO:
			{
				int i;
				int flag = 1;
				mustbe_complex(context, IDENT, no_ident_after_goto);
				if (context->error_flag == no_ident_after_goto)
				{
					context->error_flag = 1;
					flagsemicol = 0;
					break;
				}
				totree(context, TGoto);
				for (i = 0; flag && i < context->pgotost - 1; i += 2)
				{
					flag = context->sx->identab[context->gotost[i] + 1] != REPRTAB_POS;
				}
				if (flag)
				{
					// первый раз встретился переход на метку, которой не было,
					// в этом случае ссылка на identtab, стоящая после TGoto,
					// будет отрицательной
					totree(context, -toidentab(context, 1, 0));
					if (context->error_flag == 5)
					{
						context->error_flag = 1;
						flagsemicol = 0;
					}
					else
					{
						context->gotost[context->pgotost++] = context->lastid;
					}
				}
				else
				{
					int id = context->gotost[i - 2];
					if (context->gotost[id + 1] < 0) // метка уже была
					{
						totree(context, id);
						break;
					}
					totree(context, context->gotost[context->pgotost++] = id);
				}
				context->gotost[context->pgotost++] = context->line;
			}
			break;
			case LIF:
			{
				totree(context, TIf);
				size_t elseref = context->sx->tc++;
				flagsemicol = 0;
				exprinbrkts(context, cond_must_be_in_brkts);
				if (context->error_flag == 3)
				{
					context->error_flag = 1;
					break;
				}
				context->sopnd--;
				statement(context);
				if (context->next == LELSE)
				{
					scanner(context);
					context->sx->tree[elseref] = (int)context->sx->tc;
					statement(context);
				}
				else
				{
					context->sx->tree[elseref] = 0;
				}
			}
			break;
			case LRETURN:
			{
				int ftype = mode_get(context->sx, context->functype + 1);
				context->wasret = 1;
				if (context->next == SEMICOLON)
				{
					if (ftype != LVOID)
					{
						context_error(context, no_ret_in_func);
						break;
					}
					totree(context, TReturnvoid);
				}
				else
				{
					if (ftype == LVOIDASTER)
					{
						flagsemicol = 0;
					}
					else
					{
						if (ftype == LVOID)
						{
							context_error(context, notvoidret_in_void_func);
							flagsemicol = 0;
							break;
						}
						totree(context, TReturnval);
						totree(context, szof(context, ftype));
						scanner(context);
						expr(context, 1);
						if (context->error_flag == 5)
						{
							context->error_flag = 1;
							flagsemicol = 0;
							break;
						}
						toval(context);
						context->sopnd--;
						if (ftype == LFLOAT && context->ansttype == LINT)
						{
							totree(context, WIDEN);
						}
						else if (ftype != context->ansttype)
						{
							context_error(context, bad_type_in_ret);
							flagsemicol = 0;
							break;
						}
						totree(context, TExprend);
					}
				}
			}
			break;
			case LSWITCH:
			{
				totree(context, TSwitch);
				exprinbrkts(context, cond_must_be_in_brkts);
				if (context->error_flag == 3)
				{
					context->error_flag = 1;
					break;
				}
				if (context->ansttype != LCHAR && context->ansttype != LINT)
				{
					context_error(context, float_in_switch);
					flagsemicol = 0;
					break;
				}
				context->sopnd--;
				scanner(context);
				context->inswitch = 1;
				block(context, -1);
				flagsemicol = 0;
				context->wasdefault = 0;
			}
			break;
			case LWHILE:
			{
				context->inloop = 1;
				totree(context, TWhile);
				flagsemicol = 0;
				exprinbrkts(context, cond_must_be_in_brkts);
				if (context->error_flag == 3)
				{
					context->error_flag = 1;
					break;
				}
				context->sopnd--;
				statement(context);
			}
			break;
			default:
				expr(context, 0);
				if (context->error_flag == 5)
				{
					context->error_flag = 1;
					flagsemicol = 0;
					break;
				}
				exprassnvoid(context);
		}
	}

	if (flagsemicol && scanner(context) != SEMICOLON)
	{
		context_error(context, no_semicolon_after_stmt);
		context->buf_cur = context->next;
		context->next = context->cur;
		context->cur = SEMICOLON;
		context->buf_flag++;
	}
	context->wasdefault = oldwasdefault;
	context->inswitch = oldinswitch;
	context->inloop = oldinloop;
}

int idorpnt(analyzer *context, int e, int t)
{
	if (context->next == LMULT)
	{
		scanner(context);
		t = t == LVOID ? LVOIDASTER : newdecl(context->sx, MPOINT, t);
	}
	mustbe_complex(context, IDENT, e);
	return t;
}

int struct_decl_list(analyzer *context)
{
	int field_count = 0;
	int t;
	int elem_type;
	int curdispl = 0;
	int wasarr = 0;
	int loc_modetab[100];
	int locmd = 3;

	loc_modetab[0] = MSTRUCT;
	size_t tstrbeg = context->sx->tc;
	totree(context, TStructbeg);
	context->sx->tree[context->sx->tc++] = 0; // тут будет номер иниц процедуры

	scanner(context);
	scanner(context);

	do
	{
		int oldrepr;
		t = elem_type = idorpnt(context, wait_ident_after_semicomma_in_struct, gettype(context));
		if (context->error_flag == wait_ident_after_semicomma_in_struct || context->error_flag == 3)
		{
			context->error_flag = 3;
			return 0;
		}
		oldrepr = REPRTAB_POS;
		if (context->next == LEFTSQBR)
		{
			totree(context, TDeclarr);
			size_t adN = context->sx->tc++;
			t = arrdef(context, elem_type); // Меняем тип (увеличиваем размерность массива)
			if (context->error_flag == 5)
			{
				context->error_flag = 3;
				return 0;
			}
			context->sx->tree[adN] = context->arrdim;

			totree(context, TDeclid);
			totree(context, curdispl);
			totree(context, elem_type);
			totree(context, context->arrdim);							 // N
			size_t all = context->sx->tc++;
			context->sx->tree[all] = 0;						 // all
			context->sx->tree[context->sx->tc++] = context->was_struct_with_arr; // proc
			totree(context, context->usual);							 // context->usual
			totree(context, 1); // признак, что массив в структуре
			wasarr = 1;
			if (context->next == ASS)
			{
				scanner(context);
				scanner(context);
				if (is_array(context->sx, t)) // инициализация массива
				{
					context->onlystrings = 2;
					context->sx->tree[all] = 1;
					if (!context->usual)
					{
						context->sx->tree[adN]--; // это уменьшение N в Declarr
					}
					array_init(context, t);
					if (context->error_flag == 7)
					{
						context->error_flag = 3;
						return 0;
					}
					if (context->onlystrings == 1)
					{
						context->sx->tree[all + 2] = context->usual + 2; // только из строк 2 - без
					}
					// границ, 3 - с границами
				}
				else
				{
					// structdispl = context->sx->identab[oldid+3];
					// context->sx->tree[all] = inition(context, t);
				}
			} // конец ASS
		}	  // конец LEFTSQBR
		loc_modetab[locmd++] = t;
		loc_modetab[locmd++] = oldrepr;
		field_count++;
		curdispl += szof(context, t);
		if (scanner(context) != SEMICOLON)
		{
			context_error(context, no_semicomma_in_struct);
			context->buf_cur = context->next;
			context->next = context->cur;
			context->cur = BEGIN;
			context->buf_flag++;
		}
	} while (scanner(context) != END);

	if (wasarr)
	{
		totree(context, TStructend);
<<<<<<< HEAD
		totree(context, (int)tstrbeg);

		context->was_struct_with_arr = (int)vector_size(&context->sx->processes);
		context->sx->tree[tstrbeg + 1] = context->was_struct_with_arr;
		vector_increase(&context->sx->processes, 1);
=======
		totree(context, context->sx->procd);
		context->sx->tree[tstrbeg + 1] = context->sx->procd;
		context->was_struct_with_arr = context->sx->procd++;
>>>>>>> 3d145f1c
	}
	else
	{
		context->sx->tree[tstrbeg] = NOP;
		context->sx->tree[tstrbeg + 1] = NOP;
	}

	loc_modetab[1] = curdispl; // тут длина структуры
	loc_modetab[2] = field_count * 2;
	
	return (int)mode_add(context->sx, loc_modetab, locmd);
}

int gettype(analyzer *context)
{
	// gettype(context) выедает тип (кроме верхних массивов и указателей)
	// при этом, если такого типа нет в modetab, тип туда заносится;
	// возвращает отрицательное число(базовый тип), положительное (ссылка на modetab)
	// или 0, если типа не было

	context->was_struct_with_arr = 0;
	if (is_int(context->type = context->cur) || is_float(context->type) || context->type == LVOID)
	{
		return (context->cur == LLONG ? LINT : context->cur == LDOUBLE ? LFLOAT : context->type);
	}

	if (context->type == LSTRUCT)
	{
		if (context->next == BEGIN) // struct {
		{
			return (struct_decl_list(context));
		}

		if (context->next == IDENT)
		{
			int l;

			l = REPRTAB[REPRTAB_POS + 1];
			scanner(context);
			if (context->next == BEGIN) // struct key {
			{
				// если такое описание уже было, то это ошибка - повторное описание
				int lid;
				context->wasstructdef = 1; // это  определение типа (может быть,
										   // без описания переменных)
				toidentab(context, 1000, 0);
				if (context->error_flag == 5)
				{
					context->error_flag = 3;
					return 0; // 1
				}
				lid = context->lastid;
				ident_set_mode(context->sx, lid, struct_decl_list(context));
				ident_set_displ(context->sx, lid, 1000 + context->was_struct_with_arr);
				return ident_get_mode(context->sx, lid);
			}
			else // struct key это применение типа
			{
				if (l == 1)
				{
					context_error(context, ident_is_not_declared);
					context->error_flag = 3;
					return 0; // 1
				}
				context->was_struct_with_arr = ident_get_displ(context->sx, l) - 1000;
				return ident_get_mode(context->sx, l);
			}
		}

		context_error(context, wrong_struct);
		context->error_flag = 3;
		return 0; // 1
	}

	if (context->cur == IDENT)
	{
		applid(context);
		if (context->error_flag == 5)
		{
			context->error_flag = 3;
			return 0; // 1
		}

		if (ident_get_displ(context->sx, context->lastid) < 1000)
		{
			context_error(context, ident_not_type);
			context->error_flag = 3;
			return 0; // 1
		}

		context->was_struct_with_arr = ident_get_displ(context->sx, context->lastid) - 1000;
		return ident_get_mode(context->sx, context->lastid);
	}

	context_error(context, not_decl);
	context->error_flag = 3;
	return 0; // 1
}

/** Debug from here */
void block(analyzer *context, int b)
{
	// если b=1, то это просто блок,
	// b = 2 - блок нити,
	// b = -1 - блок в switch, иначе
	// b = 0 - это блок функции

	int oldinswitch = context->inswitch;
	int notended = 1;
	int olddispl = 0;
	int oldlg = 0;
	int firstdecl;

	context->inswitch = b < 0;
	totree(context, TBegin);
	if (b)
	{
		scope_block_enter(context->sx, &olddispl, &oldlg);
	}
	context->blockflag = 0;

	while (is_int(context->next) || is_float(context->next) || context->next == LSTRUCT ||
		   context->next == LVOID)
	{
		int repeat = 1;
		scanner(context);
		firstdecl = gettype(context);
		if (context->error_flag == 3)
		{
			context->error_flag = 1;
			continue;
		}
		if (context->wasstructdef && context->next == SEMICOLON)
		{
			scanner(context);
			continue;
		}
		do
		{
			int temp = idorpnt(context, after_type_must_be_ident, firstdecl);

			if (context->error_flag == after_type_must_be_ident)
			{
				context->error_flag = 1;
				break;
			}

			decl_id(context, temp);
			if (context->error_flag == 4)
			{
				context->error_flag = 1;
				break;
			}
			if (context->next == COMMA)
			{
				scanner(context);
			}
			else if (context->next == SEMICOLON)
			{
				scanner(context);
				repeat = 0;
			}
			else
			{
				context_error(context, def_must_end_with_semicomma);
				context->cur = SEMICOLON;
				repeat = 0;
			}
		} while (repeat);
	}

	// кончились описания, пошли операторы до }

	do
	{
		if (b == 2 ? context->next == TEXIT : context->next == END)
		{
			scanner(context);
			notended = 0;
		}
		else
		{
			statement(context);
			if (context->cur == LEOF && context->error_flag)
			{
				return;
			}
		}
	} while (notended);

	if (b)
	{
		scope_block_exit(context->sx, olddispl, oldlg);
	}
	context->inswitch = oldinswitch;
	totree(context, TEnd);
}

void function_definition(analyzer *context)
{
	int fn = ident_get_displ(context->sx, context->lastid);
	int pred;
	int oldrepr = REPRTAB_POS;
	int ftype;
	int n;
	int fid = context->lastid;

	context->pgotost = 0;
	context->functype = ident_get_mode(context->sx, context->lastid);
	ftype = mode_get(context->sx, context->functype + 1);
	n = mode_get(context->sx, context->functype + 2);
	context->wasret = 0;
	
	if ((pred = context->sx->identab[context->lastid]) > 1) // был прототип
	{
		if (context->functype != ident_get_mode(context->sx, pred))
		{
			context_error(context, decl_and_def_have_diff_type);
			return; // 1
		}
		ident_set_displ(context->sx, pred, fn);
	}
	
	const int old_displ = scope_func_enter(context->sx);
	for (int i = 0; i < n; i++)
	{
		context->type = mode_get(context->sx, context->functype + i + 3);
		size_t temp = func_get(context->sx, fn + i + 1);
		if (temp == SIZE_MAX)
		{
			context->error_flag = 1;
			return;
		}

		REPRTAB_POS = (int)temp;
		if (REPRTAB_POS > 0)
		{
			toidentab(context, 0, context->type);
		}
		else
		{
			REPRTAB_POS = -REPRTAB_POS;
			toidentab(context, -1, context->type);
		}
		if (context->error_flag == 5)
		{
			context->error_flag = 1;
			return; // 1
		}
	}
	func_set(context->sx, fn, (int)context->sx->tc);
	totree(context, TFuncdef);
	totree(context, fid);
	pred = (int)context->sx->tc++;
	REPRTAB_POS = oldrepr;

	block(context, 0);

	// if (ftype == LVOID && context->sx->tree[context->sx->tc - 1] != TReturnvoid)
	// {
	context->sx->tc--;
	totree(context, TReturnvoid);
	totree(context, TEnd);
	// }
	if (ftype != LVOID && !context->wasret)
	{
		context_error(context, no_ret_in_func);
		context->error_flag = 1;
		return; // 1
	}
	
	scope_func_exit(context->sx, pred, old_displ);

	for (int i = 0; i < context->pgotost - 1; i += 2)
	{
		REPRTAB_POS = context->sx->identab[context->gotost[i] + 1];
		context->sx->hash = context->gotost[i + 1];
		if (context->sx->hash < 0)
		{
			context->sx->hash = -context->sx->hash;
		}
		if (!context->sx->identab[context->gotost[i] + 2])
		{
			context_error(context, label_not_declared);
			context->error_flag = 1;
			return; // 1
		}
	}
}

int func_declarator(analyzer *context, int level, int func_d, int firstdecl)
{
	// на 1 уровне это может быть определением функции или предописанием, на
	// остальных уровнях - только декларатором (без идентов)

	int loc_modetab[100];
	int locmd;
	int numpar = 0;
	int ident = 0; // warning C4701: potentially uninitialized local variable used
	int maybe_fun = 0; // warning C4701: potentially uninitialized local variable used
	int repeat = 1;
	int wastype = 0;
	int old;

	loc_modetab[0] = MFUNCTION;
	loc_modetab[1] = firstdecl;
	loc_modetab[2] = 0;
	locmd = 3;

	while (repeat)
	{
		if (context->cur == LVOID || is_int(context->cur) || is_float(context->cur) ||
			context->cur == LSTRUCT)
		{
			maybe_fun = 0; // м.б. параметр-ф-ция?
						   // 0 - ничего не было,
						   // 1 - была *,
						   // 2 - была [

			ident = 0; // = 0 - не было идента,
					   // 1 - был статический идент,
					   // 2 - был идент-параметр-функция
			wastype = 1;
			context->type = gettype(context);
			if (context->error_flag == 3)
			{
				context->error_flag = 2;
				return 0;
			}
			if (context->next == LMULT)
			{
				maybe_fun = 1;
				scanner(context);
				context->type = context->type == LVOID ? LVOIDASTER : newdecl(context->sx, MPOINT, context->type);
			}
			if (level)
			{
				if (context->next == IDENT)
				{
					scanner(context);
					ident = 1;
					func_add(context->sx, REPRTAB_POS);
				}
			}
			else if (context->next == IDENT)
			{
				context_error(context, ident_in_declarator);
				context->error_flag = 2;
				return 0;
			}

			if (context->next == LEFTSQBR)
			{
				maybe_fun = 2;

				if (is_pointer(context->sx, context->type) && ident == 0)
				{
					context_error(context, aster_with_row);
					context->error_flag = 2;
					return 0;
				}

				while (context->next == LEFTSQBR)
				{
					scanner(context);
					mustbe(context, RIGHTSQBR, wait_right_sq_br);
					context->type = newdecl(context->sx, MARRAY, context->type);
				}
			}
		}
		if (context->cur == LVOID)
		{
			context->type = LVOID;
			wastype = 1;
			if (context->next != LEFTBR)
			{
				context_error(context, par_type_void_with_nofun);
				context->error_flag = 2;
				return 0;
			}
		}

		if (wastype)
		{
			numpar++;
			loc_modetab[locmd++] = context->type;

			if (context->next == LEFTBR)
			{
				scanner(context);
				mustbe(context, LMULT, wrong_fun_as_param);
				if (context->next == IDENT)
				{
					if (level)
					{
						scanner(context);
						if (ident == 0)
						{
							ident = 2;
						}
						else
						{
							context_error(context, two_idents_for_1_declarer);
							context->error_flag = 2;
							return 0;
						}
						func_add(context->sx, -REPRTAB_POS);
					}
					else
					{
						context_error(context, ident_in_declarator);
						context->error_flag = 2;
						return 0;
					}
				}
				mustbe(context, RIGHTBR, no_right_br_in_paramfun);
				mustbe(context, LEFTBR, wrong_fun_as_param);
				scanner(context);
				if (maybe_fun == 1)
				{
					context_error(context, aster_before_func);
					context->error_flag = 2;
					return 0;
				}
				else if (maybe_fun == 2)
				{
					context_error(context, array_before_func);
					context->error_flag = 2;
					return 0;
				}

				old = context->func_def;
				loc_modetab[locmd - 1] = func_declarator(context, 0, 2, context->type);
				if (context->error_flag == 2)
				{
					return 0;
				}
				context->func_def = old;
			}
			if (func_d == 3)
			{
				func_d = ident > 0 ? 1 : 2;
			}
			else if (func_d == 2 && ident > 0)
			{
				context_error(context, wait_declarator);
				context->error_flag = 2;
				return 0;
			}
			else if (func_d == 1 && ident == 0)
			{
				context_error(context, wait_definition);
				context->error_flag = 2;
				return 0;
			}

			if (scanner(context) == COMMA)
			{
				scanner(context);
			}
			else if (context->cur == RIGHTBR)
			{
				repeat = 0;
			}
		}
		else if (context->cur == RIGHTBR)
		{
			repeat = 0;
			func_d = 0;
		}
		else
		{
			context_error(context, wrong_param_list);
			context->buf_cur = context->next;
			context->next = context->cur;
			context->cur = RIGHTBR;
			context->buf_flag++;
			repeat = 0;
			func_d = 0;
		}
	}
	context->func_def = func_d;
	loc_modetab[2] = numpar;
	
	return (int)mode_add(context->sx, loc_modetab, locmd);
}

/** Генерация дерева */
void ext_decl(analyzer *context)
{
	get_char(context->lxr);
	get_char(context->lxr);
	context->next = lex(context->lxr);
	
	context->temp_tc = context->sx->tc;
	do // top levext_declel описания переменных и функций до конца файла
	{
		int repeat = 1;
		int funrepr;
		int first = 1;
		context->wasstructdef = 0;
		scanner(context);

		context->firstdecl = gettype(context);
		if (context->error_flag == 3)
		{
			context->error_flag = 1;
			continue;
		}
		if (context->wasstructdef && context->next == SEMICOLON) // struct point {float x, y;};
		{
			scanner(context);
			continue;
		}

		context->func_def = 3; // context->func_def = 0 - (),
							   // 1 - определение функции,
							   // 2 - это предописание,
							   // 3 - не знаем или вообще не функция

		//	if (firstdecl == 0)
		//		firstdecl = LINT;

		do // описываемые объекты через ',' определение функции может быть только одно, никаких ','
		{
			context->type = context->firstdecl;
			if (context->next == LMULT)
			{
				scanner(context);
				context->type = context->firstdecl == LVOID ? LVOIDASTER : newdecl(context->sx, MPOINT, context->firstdecl);
			}
			mustbe_complex(context, IDENT, after_type_must_be_ident);
			if (context->error_flag == after_type_must_be_ident)
			{
				context->error_flag = 1;
				break;
			}

			if (context->next == LEFTBR) // определение или предописание функции
			{
				size_t oldfuncnum = context->sx->funcnum++;
				int firsttype = context->type;
				funrepr = REPRTAB_POS;
				scanner(context);
				scanner(context);

				// выкушает все параметры до ) включительно
				context->type = func_declarator(context, first, 3, firsttype);
				if (context->error_flag == 2)
				{
					context->error_flag = 1;
					break;
				}

				if (context->next == BEGIN)
				{
					if (context->func_def == 0)
					{
						context->func_def = 1;
					}
				}
				else if (context->func_def == 0)
				{
					context->func_def = 2;
				}
				// теперь я точно знаю, это определение ф-ции или предописание
				// (context->func_def=1 или 2)
				REPRTAB_POS = funrepr;

				toidentab(context, (int) oldfuncnum, context->type);
				if (context->error_flag == 5)
				{
					context->error_flag = 1;
					break;
				}

				if (context->next == BEGIN)
				{
					scanner(context);
					if (context->func_def == 2)
					{
						context_error(context, func_decl_req_params);
						break;
					}

					function_definition(context);
					break;
				}
				else
				{
					if (context->func_def == 1)
					{
						context_error(context, function_has_no_body);
						break;
					}
				}
			}
			else if (context->firstdecl == LVOID)
			{
				context_error(context, only_functions_may_have_type_VOID);
				break;
			}

			// описания идентов-не-функций

			if (context->func_def == 3)
			{
				decl_id(context, context->type);
			}

			if (context->error_flag == 4)
			{
				context->error_flag = 1;
				break;
			}

			if (context->next == COMMA)
			{
				scanner(context);
				first = 0;
			}
			else if (context->next == SEMICOLON)
			{
				scanner(context);
				repeat = 0;
			}
			else
			{
				context_error(context, def_must_end_with_semicomma);
				context->cur = SEMICOLON;
				repeat = 0;
			}
		} while (repeat);

	} while (context->next != LEOF);
	totree(context, TEnd);
}
/*
				printf(
				context->buf_cur = context->next;
				context->next = context->cur;
				context->cur = BEGIN;
				context->buf_flag++;
*/<|MERGE_RESOLUTION|>--- conflicted
+++ resolved
@@ -3259,17 +3259,13 @@
 	if (wasarr)
 	{
 		totree(context, TStructend);
-<<<<<<< HEAD
-		totree(context, (int)tstrbeg);
-
-		context->was_struct_with_arr = (int)vector_size(&context->sx->processes);
-		context->sx->tree[tstrbeg + 1] = context->was_struct_with_arr;
+
+		const int procd = (int)vector_size(&context->sx->processes);
 		vector_increase(&context->sx->processes, 1);
-=======
-		totree(context, context->sx->procd);
-		context->sx->tree[tstrbeg + 1] = context->sx->procd;
-		context->was_struct_with_arr = context->sx->procd++;
->>>>>>> 3d145f1c
+
+		totree(context, procd);
+		context->sx->tree[tstrbeg + 1] = procd;
+		context->was_struct_with_arr = procd;
 	}
 	else
 	{
