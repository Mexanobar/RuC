--- conflicted
+++ resolved
@@ -195,40 +195,6 @@
 
 // Коды операций виртуальной машины, кроме операций C
 
-<<<<<<< HEAD
-#define NOP										9453
-#define DEFARR									9454
-#define LI										9455
-#define LID										9456
-#define LOAD									9457
-#define LOADD									9458
-#define LAT										9459	// это L@, т.е. адрес ячейки на вершине стека заменить ее значением
-#define LATD									9460	// на вершине стека адрес вещественного значения, которое надо положить на стек
-#define STOP									9461
-#define SELECT									9462	// операнд - смещение, которое эта команда добавит к верхушке стека
-#define FUNCBEG									9463	// обозначает начало кода функции
-#define LA										9464
-#define CALL1									9465
-#define CALL2									9466
-#define RETURNVAL								9467
-#define RETURNVOID								9468
-#define B										9469
-#define BE0										9470
-#define BNE0									9471
-#define SLICE									9472
-#define WIDEN									9473
-#define WIDEN1									9474
-#define _DOUBLE									9475
-#define STRINGINIT								9476
-#define ARRINIT									9477
-#define STRUCTWITHARR							9478
-#define ADLOGAND								9479
-#define ADLOGOR									9480
-#define BEGINIT									9481
-#define ROWING                                  9482
-#define ROWINGD                                 9483
-
-=======
 #define NOP			  9453
 #define DEFARR		  9454
 #define LI			  9455
@@ -258,8 +224,9 @@
 #define ADLOGAND	  9479
 #define ADLOGOR		  9480
 #define BEGINIT		  9481
-//#define STRUCTINIT							9482
->>>>>>> 54da3974
+#define ROWING		  9482
+#define ROWINGD		  9483
+
 
 #define COPY00	   9300 // d1, d2, l
 #define COPY01	   9301 // d1, l
@@ -367,117 +334,6 @@
 
 // Ключевые слова
 
-<<<<<<< HEAD
-#define LMAIN									0
-#define LINT									-1
-#define LCHAR									-2
-#define LFLOAT									-3
-#define LLONG									-4
-#define LDOUBLE									-5
-#define LVOID									-6
-
-#define LBREAK									-7
-#define LCASE									-8
-#define LCONTINUE								-9
-#define LDEFAULT								-10
-#define LDO										-11
-#define LELSE									-12
-#define LENUM									-13
-#define LSTRUCT									-14
-#define LTYPEDEF								-15
-#define LFOR									-16
-#define LGOTO									-17
-#define LIF										-18
-#define LRETURN									-19
-#define LSIZEOF									-20
-#define LSWITCH									-21
-#define LWHILE									-22
-#define PRINTID									-23
-#define PRINT									-24
-#define PRINTF									-25
-#define SCANF									-26
-#define GETID									-27
-#define TCREATEDIRECT							-28
-#define TEXITDIRECT								-29
-
-#define STANDARD_FUNC_START						-30
-#define SETMOTOR								-30
-#define GETDIGSENSOR							-31
-#define GETANSENSOR								-32
-#define VOLTAGE									-33
-
-#define ABS										-34
-#define SQRT									-35
-#define EXP										-36
-#define SIN										-37
-#define COS										-38
-#define LOG										-39
-#define LOG10									-40
-#define ASIN									-41
-#define RAND									-42
-#define ROUND									-43
-
-#define STRCPY									-44
-#define STRNCPY									-45
-#define STRCAT									-46
-#define STRNCAT									-47
-#define STRCMP									-48
-#define STRNCMP									-49
-#define STRSTR									-50
-#define STRLEN									-51
-
-
-#define TMSGSEND								-52
-#define TMSGRECEIVE								-53
-#define TJOIN									-54
-#define TSLEEP									-55
-#define TSEMCREATE								-56
-#define TSEMWAIT								-57
-#define TSEMPOST								-58
-#define TCREATE									-59
-#define TINIT									-60
-#define TDESTROY								-61
-#define TEXIT									-62
-#define TGETNUM									-63
-
-#define SH_DEFINE								-64		// #define
-#define SH_IFDEF								-65		// #ifdef
-#define SH_IFNDEF								-66		// #ifndef
-#define SH_IF									-67		// #if
-#define SH_ELIF									-68		// #elif
-#define SH_ENDIF								-69		// #endif
-#define SH_ELSE									-70		// #else
-
-#define WIFI_CONNECT							-71
-#define BLYNK_AUTORIZATION						-72
-#define BLYNK_SEND								-73
-#define BLYNK_RECEIVE							-74
-#define BLYNK_NOTIFICATION						-75
-#define BLYNK_PROPERTY							-76
-#define BLYNK_LCD								-77
-#define BLYNK_TERMINAL							-78
-
-#define SETSIGNAL								-79
-#define PIXEL									-80
-#define LINE									-81
-#define RECTANGLE								-82
-#define ELLIPS									-83
-#define CLEAR									-84
-#define DRAW_STRING								-85
-#define DRAW_NUMBER								-86
-#define ICON									-87
-#define UPB										-88
-#define SEND_INT                                -89
-#define SEND_FLOAT                              -90
-#define SEND_STRING                             -91
-#define RECEIVE_INT                             -92
-#define RECEIVE_FLOAT                           -93
-#define RECEIVE_STRING                          -94
-
-
-#define LVOIDASTER								-150
-#define ABSI									-151
-=======
 #define LMAIN	0
 #define LINT	-1
 #define LCHAR	-2
@@ -567,20 +423,26 @@
 #define BLYNK_LCD		   -77
 #define BLYNK_TERMINAL	   -78
 
-#define SETSIGNAL	-79
-#define PIXEL		-80
-#define LINE		-81
-#define RECTANGLE	-82
-#define ELLIPS		-83
-#define CLEAR		-84
-#define DRAW_STRING -85
-#define DRAW_NUMBER -86
-#define ICON		-87
-#define UPB			-88
+#define SETSIGNAL	   -79
+#define PIXEL		   -80
+#define LINE		   -81
+#define RECTANGLE	   -82
+#define ELLIPS		   -83
+#define CLEAR		   -84
+#define DRAW_STRING	   -85
+#define DRAW_NUMBER	   -86
+#define ICON		   -87
+#define UPB			   -88
+#define SEND_INT	   -89
+#define SEND_FLOAT	   -90
+#define SEND_STRING	   -91
+#define RECEIVE_INT	   -92
+#define RECEIVE_FLOAT  -93
+#define RECEIVE_STRING -94
+
 
 #define LVOIDASTER -150
 #define ABSI	   -151
->>>>>>> 54da3974
 
 
 // Узлы дерева
@@ -633,198 +495,6 @@
 
 // Коды ошибок
 
-<<<<<<< HEAD
-#define after_type_must_be_ident				201
-#define wait_right_sq_br						202
-#define only_functions_may_have_type_VOID		203
-#define decl_and_def_have_diff_type				204
-#define decl_must_start_from_ident_or_decl		205
-#define no_comma_in_param_list					206
-#define wrong_param_list						207
-#define no_comma_in_type_list					208
-#define wrong_type_list							209
-#define func_def_must_be_first					210
-#define func_def_must_have_param_list			211
-#define def_must_end_with_semicomma				212
-#define func_and_protot_have_dif_num_params		213
-#define param_types_are_dif						214
-#define wait_ident_after_comma_in_decl			215
-#define wait_rightbr_in_call					216
-#define func_decl_req_params					217
-#define wait_while_in_do_stmt					218
-#define no_semicolon_after_stmt					219
-#define cond_must_be_in_brkts					220
-#define repeated_decl							221
-#define arr_init_must_start_from_BEGIN			222
-#define no_comma_in_init_list					223
-#define ident_is_not_declared					224
-#define no_rightsqbr_in_slice					225
-#define void_in_expr							226
-#define index_must_be_int						227
-#define slice_not_from_array					228
-#define call_not_from_function					229
-#define no_comma_in_act_params					230
-#define float_instead_int						231
-#define wrong_number_of_params					232
-#define wait_rightbr_in_primary					233
-#define unassignable_inc						234
-#define wrong_addr								235
-#define no_colon_in_cond_expr					236
-#define not_assignable							237
-#define func_not_in_call						238
-#define no_colon_in_case						239
-#define case_after_default						240
-#define no_ident_after_goto						241
-#define no_leftbr_in_for						242
-#define no_semicolon_in_for						243
-#define no_rightbr_in_for						244
-#define int_op_for_float						245
-#define assmnt_float_to_int						246
-#define more_than_1_main						247
-#define no_main_in_program						248
-#define no_leftbr_in_printid					249
-#define no_rightbr_in_printid					250
-#define no_ident_in_printid						251
-#define float_in_switch							252
-#define init_int_by_float						253
-#define must_be_digit_after_dot					254
-#define no_leftbr_in_setmotor					255
-#define no_rightbr_in_setmotor					256
-#define no_comma_in_setmotor					257
-#define param_setmotor_not_int					258
-#define no_leftbr_in_sleep						259
-#define no_rightbr_in_sleep						260
-#define no_leftbr_in_stand_func					261
-#define no_rightbr_in_stand_func				262
-#define bad_param_in_stand_func					263
-#define no_ret_in_func							264
-#define bad_type_in_ret							265
-#define notvoidret_in_void_func					266
-#define bad_escape_sym							267
-#define no_right_apost							268
-#define decl_after_strmt						269
-#define too_long_string							270
-#define no_ident_after_aster					271
-#define aster_before_func						272
-#define aster_not_for_pointer					273
-#define aster_with_row							274
-#define float_in_condition						275
-#define wrong_fun_as_param						276
-#define no_right_br_in_paramfun					277
-#define no_ident_in_paramfun					278
-#define par_type_void_with_nofun				279
-#define ident_in_declarator						280
-#define array_before_func						281
-#define wait_definition							282
-#define wait_declarator							283
-#define two_idents_for_1_declarer				284
-#define function_has_no_body					285
-#define declarator_in_call						286
-#define diff_formal_param_type_and_actual		287
-#define case_or_default_not_in_switch			288
-#define break_not_in_loop_or_switch				289
-#define continue_not_in_loop					290
-#define not_primary								291
-#define wrong_operand							292
-#define must_be_digit_after_exp					293
-#define label_not_declared						294
-#define repeated_label							295
-#define wrong_pnt_assn							296
-#define comm_not_ended							297
-#define operand_is_pointer						298
-#define pointer_in_print						299
-#define wrong_struct							300
-#define after_dot_must_be_ident					301
-#define field_not_found							302
-#define get_field_not_from_struct				303
-#define get_field_not_from_struct_pointer		304
-#define get_field_not_from_struct_pointer1		399
-#define error_in_array_initialization			305
-#define error_in_initialization					306
-#define type_missmatch							307
-#define array_assigment							308
-#define wrong_struct_ass						309
-#define not_enough_expr							310
-#define wrong_init								311
-#define wrong_array_init						312
-#define too_many_elems							313
-#define no_field								314
-#define slice_from_func							315
-#define bad_toval								316
-#define wait_end								317
-#define act_param_not_ident						318
-#define unassignable							319
-#define pnt_before_array						320
-#define array_size_must_be_int					321
-#define no_semicomma_in_struct					322
-#define wait_ident_after_semicomma_in_struct	323
-#define empty_init								324
-#define ident_not_type							325
-#define not_decl								326
-#define predef_but_notdef						327
-#define print_without_br						328
-#define select_not_from_struct					329
-#define select_from_func_value					330
-#define init_not_struct							331
-#define param_threads_not_int					332
-
-#define else_after_elif							333
-#define sh_if_not_found							334
-#define no_ident_after_define					335
-#define endif_not_found							336
-#define macro_params_not_found					337
-#define wait_ident_after_comma_in_macro_params	338
-#define wait_rightbr_in_macro_params			339
-#define params_count_not_equals_in_macro		340
-#define wrong_arg_in_send						341
-#define wrong_arg_in_create						342
-
-#define no_leftbr_in_printf						343
-#define no_rightbr_in_printf					344
-#define wrong_first_printf_param				345
-#define wrong_printf_param_type					346
-#define wrong_printf_param_number				347
-#define printf_no_format_placeholder			348
-#define printf_unknown_format_placeholder		349
-#define too_many_printf_params					350
-
-#define no_mult_in_cast							351
-#define no_rightbr_in_cast						352
-#define not_pointer_in_cast						353
-#define empty_bound_without_init				354
-#define begin_with_notarray						355
-#define string_and_notstring					356
-#define wrong_init_in_actparam					357
-#define no_comma_or_end							358
-#define no_ident_in_define						359
-#define not_int_in_define						360
-#define getdigsensorerr							361
-
-#define not_string_in_stanfunc					362
-#define not_int_in_stanfunc						363
-#define no_comma_in_act_params_stanfunc			364
-#define not_point_string_in_stanfunc			365
-
-#define after_ident_must_be_space				366
-#define ident_begins_with_letters				367
-#define must_be_endif							368
-#define dont_elif								369
-#define preproces_words_not_exist				370
-#define not_enough_param						371
-#define functionid_begins_with_letters			372
-#define after_functionid_must_be_comma			373
-#define stalpe									374
-#define not_relis_if							375
-#define befor_endif								376
-#define repeat_ident							377
-#define not_enough_param2						378
-#define not_end_fail_preprocess					379
-#define scob_not_clous							380
-#define after_preproces_words_must_be_space		381
-#define struct_init_must_start_from_BEGIN		382
-#define not_rowofint_in_stanfunc				383
-#define not_rowoffloat_in_stanfunc              384
-=======
 #define after_type_must_be_ident			 201
 #define wait_right_sq_br					 202
 #define only_functions_may_have_type_VOID	 203
@@ -1014,12 +684,10 @@
 #define after_preproces_words_must_be_space 381
 #define struct_init_must_start_from_BEGIN	382
 #define not_rowofint_in_stanfunc			383
-#define not_float_in_stanfunc				384
-#define not_array_in_stanfunc				385
->>>>>>> 54da3974
-
-#define not_float_in_stanfunc					385
-#define not_array_in_stanfunc					386
+#define not_rowoffloat_in_stanfunc			384
+
+#define not_float_in_stanfunc 385
+#define not_array_in_stanfunc 386
 
 // коды предупреждений
 
