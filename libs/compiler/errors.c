/*
 *	Copyright 2016 Andrey Terekhov
 *
 *	Licensed under the Apache License, Version 2.0 (the "License");
 *	you may not use this file except in compliance with the License.
 *	You may obtain a copy of the License at
 *
 *		http://www.apache.org/licenses/LICENSE-2.0
 *
 *	Unless required by applicable law or agreed to in writing, software
 *	distributed under the License is distributed on an "AS IS" BASIS,
 *	WITHOUT WARRANTIES OR CONDITIONS OF ANY KIND, either express or implied.
 *	See the License for the specific language governing permissions and
 *	limitations under the License.
 */

#include "errors.h"
#include <stdarg.h>
#include <stdio.h>
#include <stdint.h>
#include "commenter.h"
#include "item.h"
#include "logger.h"
#include "uniio.h"
#include "utf8.h"


#define TAG_RUC "ruc"

#define MAX_TAG_SIZE 128
#define MAX_MSG_SIZE MAX_TAG_SIZE * 4
#define MAX_LINE_SIZE MAX_TAG_SIZE * 4


static void get_error(const error_t num, char *const msg, va_list args)
{
	switch (num)
	{
		case bad_character:
		{
			const char32_t bad_char = va_arg(args, char32_t);
			sprintf(msg, "плохой символ = %i", bad_char);
		}
		break;

		case empty_character:
			sprintf(msg, "пустая символьная константа");
			break;

		case unknown_escape_sequence:	//test_exist
			sprintf(msg, "неизвестный служебный символ");
			break;

		case expected_apost_after_char_const: // need_test
			sprintf(msg, "символьная константа не заканчивается символом '");
			break;

		case missing_terminating_quote_char:
			sprintf(msg, "строка не заканчивается символом \"");
			break;

		case unterminated_block_comment:
			sprintf(msg, "блочный комментарий не окончен");
			break;

		case undeclared_var_use:
			sprintf(msg, "использование не объявленной переменной");
			break;
		case expected_r_paren:
			sprintf(msg, "ожидалась ')'");
			break;
		case typecheck_subscript_value:
			sprintf(msg, "попытка вырезки элемента не из массива");
			break;
		case typecheck_subscript_not_integer:
			sprintf(msg, "индекс элемента массива должен иметь тип ЦЕЛ");
			break;
		case expected_r_square:
			sprintf(msg, "ожидалась ']'");
			break;
		case expected_r_brace:
			sprintf(msg, "ожидалась '}'");
			break;
		case expected_identifier:
			sprintf(msg, "ожидался идентификатор");
			break;
		case typecheck_call_not_function:
			sprintf(msg, "попытка вызова не функции");
			break;
		case typecheck_convert_incompatible:
			sprintf(msg, "неправильный тип аргумента");
			break;
		case typecheck_member_reference_struct:
			sprintf(msg, "оператор '.' применяется не к структуре");
			break;
		case typecheck_member_reference_arrow:		
			sprintf(msg, "оператор '->' применяется не к указателю на структуру");
			break;
		case typecheck_member_reference_ivar:
			sprintf(msg, "нет такого поля в структуре");
			break;
		case typecheck_illegal_increment:
			sprintf(msg, "++ и -- применимы только к переменным и элементам массива");
			break;
		case typecheck_expression_not_lvalue:		
			sprintf(msg, "в это выражение нельзя присваивать");
			break;
		case typecheck_invalid_lvalue_addrof:
			sprintf(msg, "операция получения адреса & применима только к переменным");
			break;
		case typecheck_indirection_requires_pointer:
			sprintf(msg, "операция * применяется не к указателю");
			break;
		case typecheck_unary_expr:
			sprintf(msg, "неверный тип аргумента в унарном выражении");
			break;
		case typecheck_binary_expr:
			sprintf(msg, "неверные типы аргументов в бинарном выражении");
			break;
		case expected_colon_in_conditional:
			sprintf(msg, "ожидалось ':' в условном операторе");
			break;
		case typecheck_cond_incompatible_operands:
			sprintf(msg, "несовместимые типы условного оператора");
			break;
		case typecheck_statement_requires_scalar:
			sprintf(msg, "условие должно иметь скалярный тип");
			break;

		case no_main_in_program: // test_exist
			sprintf(msg, "в каждой программе должна быть ГЛАВНАЯ функция");
			break;

		case predef_but_notdef: // need_test
		{
			const char *const buffer = va_arg(args, char *);
			sprintf(msg, "функция %s была предопределена, но не описана", buffer);
		}
		break;

		case after_type_must_be_ident: // test_exist
			sprintf(msg, "после символа типа должен быть идентификатор или * идентификатор");
			break;
		case wait_right_sq_br: // test_exist
			sprintf(msg, "ожидалась ]");
			break;
		case only_functions_may_have_type_VOID: // test_exist
			sprintf(msg, "только функции могут иметь тип ПУСТО");
			break;
		case decl_and_def_have_diff_type:	// test_exist
			sprintf(msg, "прототип функции и ее описание имеют разные типы");
			break;
		case wrong_param_list: // need_test
			sprintf(msg, "неправильный список параметров");
			break;
		case expected_semi_after_decl: // test_exist
			sprintf(msg, "список описаний должен заканчиваться ;");
			break;
		case typedef_requires_a_name:
			sprintf(msg, "нужен идентификатор после ключевого слова typedef");
			break;
		case func_decl_req_params: // need_test
			sprintf(msg, "вообще-то я думал, что это предописание функции (нет "
				"идентификаторов-параметров), а тут тело функции");
			break;
		case expected_while: // test_exist
			sprintf(msg, "ждем ПОКА в операторе ЦИКЛ");
			break;
		case expected_semi_after_stmt: // test_exist
			sprintf(msg, "нет ; после оператора");
			break;
		case expected_end: // test_exist
			sprintf(msg, "нет } в конце блока");
			break;
		case cond_must_be_in_brkts: // test_exist
			sprintf(msg, "условие должно быть в ()");
			break;
		case repeated_decl:	// test_exist
		{
			const char *const buffer = va_arg(args, char *);
			sprintf(msg, "повторное описание идентификатора %s", buffer);
		}
		break;
		case arr_init_must_start_from_BEGIN: // test_exist
			sprintf(msg, "инициализация массива должна начинаться со {");
			break;
		case struct_init_must_start_from_BEGIN: // need_test
			sprintf(msg, "инициализация структуры должна начинаться со {");
			break;
		case no_comma_in_init_list: // need_test
			sprintf(msg, "между элементами инициализации массива или структуры должна быть ,");
			break;
		case ident_is_not_declared: // test_exist
		{
			const char *const buffer = va_arg(args, char *);
			sprintf(msg, "не описан идентификатор %s", buffer);
		}
		break;
		case no_rightsqbr_in_slice: // test_exist
			sprintf(msg, "не хватает ] в вырезке элемента массива");
			break;
		case no_comma_in_act_params: // test_exist
			sprintf(msg, "после фактического параметра должна быть ,");
			break;
		case float_instead_int:	// test_exist
			sprintf(msg, "формальный параметр имеет тип ЦЕЛ, а фактический - ВЕЩ");
			break;
		case wrong_number_of_params: // test_exist
			sprintf(msg, "неправильное количество фактических параметров");
			break;
		case wait_rightbr_in_primary: // test_exist
			sprintf(msg, "не хватает ) в первичном выражении");
			break;
		case wrong_addr:	// test_exist
			sprintf(msg, "операция получения адреса & применима только к переменным");
			break;
		case no_colon_in_cond_expr: // test_exist
			sprintf(msg, "нет : в условном выражении");
			break;
		case expected_colon_after_case: // test_exist
			sprintf(msg, "после выражения в выборе нет :");
			break;
		case int_op_for_float:	// test_exist
			sprintf(msg, "операция, применимая только к целым, применена к вещественному аргументу");
			break;
<<<<<<< HEAD
		case eq_not_const_int_for_enum_field:
			sprintf(msg, "нельзя присваивать не константные выражения в поле перечисления");
=======
		case not_const_expr:
			sprintf(msg, "должно быть константное выражение");
			break;
		case not_const_int_expr:
			sprintf(msg, "должно быть константное выражение типа int");
>>>>>>> e620600c
			break;
		case assmnt_float_to_int:	// test_exist
			sprintf(msg, "нельзя присваивать целому вещественное значение");
			break;
		case redefinition_of_main:	// test_exist
			sprintf(msg, "в программе может быть только 1 идентификатор ГЛАВНАЯ");
			break;
		case no_leftbr_in_printid: // test_exist
			sprintf(msg, "в команде ПЕЧАТЬИД или ЧИТАТЬИД нет (");
			break;
		case no_rightbr_in_printid: // test_exist
			sprintf(msg, "в команде ПЕЧАТЬИД или ЧИТАТЬИД нет )");
			break;
		case no_ident_in_printid: // need_test
			sprintf(msg, "в команде ПЕЧАТЬИД или ЧИТАТЬИД нет идентификатора");
			break;
		case no_rightbr_in_getid: // test_exist
			sprintf(msg, "в команде ПЕЧАТЬИД или ЧИТАТЬИД нет )");
			break;
		case no_ident_in_getid: // need_test
			sprintf(msg, "в команде ПЕЧАТЬИД или ЧИТАТЬИД нет идентификатора");
			break;
		case init_int_by_float:	// test_exist
			sprintf(msg, "целая или литерная переменная инициализируется значением типа ВЕЩ");
			break;
		case must_be_digit_after_exp:	// test_exist
			sprintf(msg, "должна быть цифра после e");
			break;
		case no_comma_in_setmotor: // need_test
			sprintf(msg, "в команде управления роботом после первого параметра нет ,");
			break;
		case param_setmotor_not_int:	// need_test
			sprintf(msg, "в командах МОТОР, УСТНАПРЯЖЕНИЕ, ЦИФРДАТЧИК и АНАЛОГДАТЧИК параметры должны быть целыми");
			break;
		case no_leftbr_in_stand_func: // need_test
			sprintf(msg, "в вызове стандартной функции нет (");
			break;
		case no_rightbr_in_stand_func: // test_exist
			sprintf(msg, "в вызове стандартной функции нет )");
			break;
		case bad_param_in_stand_func:	// test_exist
			sprintf(msg, "параметры стандартных функций могут быть только целыми и вещественными");
			break;
		case no_ret_in_func: // test_exist
			sprintf(msg, "в функции, возвращающей непустое значение, нет оператора ВОЗВРАТ со значением");
			break;
		case bad_type_in_ret: // test_exist
			sprintf(msg, "в функции, возвращающей целое или литерное значение, оператор ВОЗВРАТ со значением ВЕЩ");
			break;
		case notvoidret_in_void_func: // test_exist
			sprintf(msg, "в функции, возвращающей пустое значение, оператор ВОЗВРАТ со значением");
			break;
		case aster_before_func:	// need_test
			sprintf(msg, "* перед описанием функции");
			break;
		case aster_with_row:	// need_test
			sprintf(msg, "операцию * нельзя применять к массивам");
			break;
		case wrong_func_as_arg: // need_test
			sprintf(msg, "неправильная запись функции, передаваемой параметром в другую функцию");
			break;
		case no_right_br_in_arg_func: // need_test
			sprintf(msg, "нет ) в функции, передаваемой параметром в другую функцию");
			break;
		case par_type_void_with_nofun:	// need_test
			sprintf(msg, "в параметре функции тип пусто может быть только у параметра-функции");
			break;
		case ident_in_declarator:	// need_test
			sprintf(msg, "в деклараторах (предописаниях) могут быть только типы, но без идентификаторов-параметров");
			break;
		case array_before_func: // need_test
			sprintf(msg, "функция не может выдавать значение типа массив");
			break;
		case wait_definition: // need_test
			sprintf(msg, "вообще-то, я думал, что это определение функции, а тут нет идентификатора-параметра");
			break;
		case wait_declarator: // need_test
			sprintf(msg, "вообще-то, я думал, что это предописание функции, а тут идентификатор-параметр");
			break;
		case two_idents_for_1_declarer:	// need_test
			sprintf(msg, "в описании функции на каждый описатель должен быть один параметр");
			break;
		case function_has_no_body: // need_test
			sprintf(msg, "есть параметры определения функции, но нет блока, являющегося ее телом");
			break;
		case diff_formal_param_type_and_actual:	// need_test
			sprintf(msg, "типы формального и фактического параметров различаются");
			break;
		case float_in_condition:	// need_test
			sprintf(msg, "условие должно иметь тип ЦЕЛ или ЛИТЕРА");
			break;
		case case_not_in_switch: // need_test
			sprintf(msg, "метка СЛУЧАЙ не в операторе ВЫБОР");
			break;
		case break_not_in_loop_or_switch: // need_test
			sprintf(msg, "оператор ВЫХОД не в цикле и не в операторе ВЫБОР");
			break;
		case continue_not_in_loop:	// need_test
			sprintf(msg, "оператор ПРОДОЛЖИТЬ не в цикле");
			break;
		case expected_expression:	// need_test
			sprintf(msg, "ожидалось выражение");
			break;
		case wrong_operand:	// need_test
			sprintf(msg, "операнд операции может иметь только тип ЦЕЛ, ЛИТ или ВЕЩ");
			break;
		case label_not_declared:	// need_test
		{
			const size_t hash = va_arg(args, size_t);
			const char *const buffer = va_arg(args, char *);
			sprintf(msg, "в строке %zu переход на неописанную метку %s", hash, buffer);
		}
		break;
		case repeated_label: // test_exist
		{
			const char *const buffer = va_arg(args, char *);
			sprintf(msg, "повторное описание метки %s", buffer);
		}
		break;
		case operand_is_pointer:	// need_test
			sprintf(msg, "операнд бинарной формулы не может быть указателем");
			break;
		case pointer_in_print: // test_exist
			sprintf(msg, "указатели нельзя печатать");
			break;
		case wrong_struct:	// test_exist
			sprintf(msg, "неправильное описание структуры");
			break;
		case after_dot_must_be_ident: // test_exist
			sprintf(msg, "после . или -> должен быть идентификатор-имя поля структуры");
			break;
		case get_field_not_from_struct_pointer:	// need_test
			sprintf(msg, "применять операцию -> можно только к указателю на структуру");
			break;

		case error_in_initialization:	// test_exist
			sprintf(msg, "несоответствие типов при инициализации переменной");
			break;
		case error_in_equal_with_enum:
			sprintf(msg, "несоответствие типов при присваивании в перечисление");
			break;
		case type_missmatch:	// need_test
			sprintf(msg, "несоответствие типов");
			break;
		case array_assigment:	//test_exist
			sprintf(msg, "присваивание в массив запрещено");
			break;
		case wrong_struct_ass:	// need_test
			sprintf(msg, "для структур и указателей допустима только операция присваивания =");
			break;
		case wrong_init:	//test_exist
			sprintf(msg, "переменные такого типа нельзя инициализировать");
			break;
		case no_field:	// test_exist
		{
			const char *const buffer = va_arg(args, char *);
			sprintf(msg, "нет такого поля %s в структуре", buffer);
		}
		break;
		case slice_from_func:	// need_test
			sprintf(msg, "вырезка элемента из массива, выданного функцией, а функции не могут выдавать массивы");
			break;
		case wait_end: // need_test
			sprintf(msg, "в инициализации структуры здесь ожидалась правая фигурная скобка }");
			break;
		case act_param_not_ident:	// test_exist
			sprintf(msg, "фактическим параметром-функцией может быть только идентификатор");
			break;
		case unassignable:	// need_test
			sprintf(msg, "в левой части присваивания стоит что-то, чему нельзя присваивать");
			break;
		case pnt_before_array:	// test_exist
			sprintf(msg, "в РуСи не бывает указателей на массивы");
			break;
		case array_size_must_be_int:	// test_exist
			sprintf(msg, "размер массива может иметь тип только ЦЕЛ или ЛИТЕРА");
			break;
		case no_semicolon_in_struct:	// need_test
			sprintf(msg, "описание поля структуры должно заканчиваться ;");
			break;
		case no_comma_in_enum:
			sprintf(msg, "описание поля перечисления должно заканчиваться ,");
			break;
		case wait_ident_after_semicolon_in_struct: // test_exist
			sprintf(msg, "в структуре после типа поля должен идти идентификатор поля");
			break;
		case wait_ident_after_comma_in_enum:
			sprintf(msg, "в перечислении должен быть идентификатор поля");
			break;
		case no_equal_with_enum:
			sprintf(msg, "в перечислении запрещены все операторы присвоения кроме =");
			break;
<<<<<<< HEAD
		case wait_l_paren:
			sprintf(msg, "в выражении не хватает (");
			break;
		case wait_r_paren:
			sprintf(msg, "в выражении не хватает )");
			break;
=======
>>>>>>> e620600c
		case empty_init:	// test_exist
			sprintf(msg, "в РуСи можно определять границы массива по инициализации только по младшему измерению");
			break;
		case ident_not_type:	// test_exist
			sprintf(msg, "в качестве описателя можно использовать только идентификаторы, описанные как типы");
			break;
		case not_decl:	// test_exist
			sprintf(msg, "здесь должен быть тип (стандартный или описанный пользователем)");
			break;
		case print_without_br: // test_exist
			sprintf(msg, "операнд оператора печати должен быть в круглых скобках ()");
			break;
		case select_not_from_struct:	// test_exist
			sprintf(msg, "выборка поля . не из структуры");
			break;
		case init_not_struct:	// test_exist
			sprintf(msg, "в РуСи только структуре можно присвоить или передать параметром запись {,,,}");
			break;
		case param_threads_not_int:	// test_exist
			sprintf(msg, "процедуры, управляющие параллельными нитями, могут иметь только целые параметры");
			break;
		case wrong_arg_in_send:	// test_exist
			sprintf(msg, "неправильный тип аргумента в процедуре t_msg_send, должен иметь тип msg_info");
			break;
		case wrong_arg_in_create:	// test_exist
			sprintf(msg, "неправильный тип аргумента в процедуре t_create, должен иметь тип void*(void*)");
			break;

		case no_leftbr_in_printf: // test_exist
			sprintf(msg, "не хватает открывающей скобки в printf/печатьф");
			break;
		case no_rightbr_in_printf:	// test_exist
			sprintf(msg, "не хватает закрывающей скобки в printf/печатьф");
			break;
		case wrong_first_printf_param: // test_exist
			sprintf(msg, "первым параметром в printf/печатьф должна быть константная форматная строка");
			break;
		case wrong_printf_param_type: // test_exist
		{
			size_t index = sprintf(msg, "тип параметра printf/печатьф не соответствует спецификатору: %%");
			const char32_t bad_printf_placeholder = va_arg(args, char32_t);
			index += utf8_to_string(&msg[index], bad_printf_placeholder);
			switch (bad_printf_placeholder)
			{
				case 'i':
				case U'ц': // 1094
					index += sprintf(&msg[index], " ожидает целое число");
					break;

				case 'c':
					index += sprintf(&msg[index], " (англ.) ожидает литеру");
					break;
				case U'л': // 1083
					index += sprintf(&msg[index], " ожидает литеру");
					break;

				case 'f':
				case U'в': // 1074
					index += sprintf(&msg[index], " ожидает вещественное число");
					break;

				case U'с': // 1089
					index += sprintf(&msg[index], " (рус.) ожидает строку");
					break;
				case 's':
					index += sprintf(&msg[index], " ожидает строку");
					break;
				default:
					index += sprintf(&msg[index], " -- неизвестный спецификатор");
					break;
			}
		}
		break;
		case wrong_printf_param_number: // test_exist
			sprintf(msg, "количество параметров printf/печатьф не соответствует количеству спецификаторов");
			break;
		case printf_no_format_placeholder: // test_exist
			sprintf(msg, "в printf/печатьф нет спецификатора типа после '%%'");
			break;
		case printf_unknown_format_placeholder: // test_exist
		{
			size_t index = sprintf(msg, "в printf/печатьф неизвестный спецификатор типа %%");
			const char32_t bad_printf_placeholder = va_arg(args, char32_t);
			index += utf8_to_string(&msg[index], bad_printf_placeholder);
		}
		break;
		case too_many_printf_args: // test_exist
		{
			const size_t MAX_PRINTF_ARGS = va_arg(args, size_t);
			sprintf(msg, "максимально в printf/печатьф можно выводить %zu значений", MAX_PRINTF_ARGS);
		}
		break;

		case no_mult_in_cast: // need_test
			sprintf(msg, "нет * в cast (приведении)");
			break;
		case no_rightbr_in_cast: // need_test
			sprintf(msg, "нет ) в cast (приведении)");
			break;
		case not_pointer_in_cast:	// need_test
			sprintf(msg, "cast (приведение) может быть применено только к указателю");
			break;
		case empty_bound_without_init:	// test_exist
			sprintf(msg, "в описании массива границы не указаны, а инициализации нет");
			break;
		case begin_with_notarray:	// need_test
			sprintf(msg, "инициализация, начинающаяся с {, должна соответствовать массиву или структуре");
			break;
		case string_and_notstring:	// need_test
			sprintf(msg, "если в инициализаторе встретилась строка, то и дальше должны быть только строки");
			break;
		case wrong_init_in_actparam:	//test_exist
			sprintf(msg, "в инициализаторе-фактическом параметре функции могут быть только константы");
			break;
		case no_comma_or_end:	// need_test
			sprintf(msg, "в инициализаторе ожидали , или }");
			break;
		case no_comma_in_act_params_stanfunc: // need_test
			sprintf(msg, "в операции над строками после параметра нет , ");
			break;
		case not_string_in_stanfunc:	// test_exist
			sprintf(msg, "в операции над строками параметр не строка");
			break;
		case not_int_in_stanfunc:	// test_exist
			sprintf(msg, "в этой операции этот параметр должен иметь тип ЦЕЛ");
			break;
		case not_float_in_stanfunc:	// need_test
			sprintf(msg, "в этой операции этот параметр должен иметь тип ВЕЩ");
			break;
		case not_point_string_in_stanfunc:	// need_test
			sprintf(msg, "в этой операции над строками первый параметр должен быть указателем на строку");
			break;
		case not_rowofint_in_stanfunc:	// test_exist
			sprintf(msg, "в этой операции этот параметр должен иметь тип массив целых");
			break;
		case not_rowoffloat_in_stanfunc:	// need_test
			sprintf(msg, "в этой операции этот параметр должен иметь тип массив вещ");
			break;
		case not_array_in_stanfunc:	// need_test
			sprintf(msg, "в этой операции этот параметр должен иметь тип массив");
			break;
		case default_not_in_switch:
			sprintf(msg, "метка УМОЛЧАНИЕ не в операторе ВЫБОР");
			break;
		case expected_colon_after_default:
			sprintf(msg, "после метки УМОЛЧАНИЕ нет :");
			break;
		case empty_struct:
			sprintf(msg, "структура должна иметь поля");
			break;
		case empty_enum:
			sprintf(msg, "перечисление должно иметь поля");
			break;
<<<<<<< HEAD
		case not_const_oper:
			sprintf(msg, "оператор не подходит для констант");
			break;
=======
>>>>>>> e620600c

		case tree_expression_not_block:
		{
			const size_t i = va_arg(args, size_t);
			const item_t elem = va_arg(args, item_t);
			sprintf(msg, "в выражении встретился оператор вне блока, tree[%zu] = %" PRIitem, i, elem);
		}
		break;
		case tree_expression_unknown:
		{
			const size_t i = va_arg(args, size_t);
			const item_t elem = va_arg(args, item_t);
			sprintf(msg, "неизвестное выражение, tree[%zu] = %" PRIitem, i, elem);
		}
		break;
		case tree_expression_operator:
		{
			const size_t i = va_arg(args, size_t);
			const item_t elem = va_arg(args, item_t);
			sprintf(msg, "оператор в выражении, tree[%zu] = %" PRIitem, i, elem);
		}
		break;
		case tree_expression_no_texprend:
		{
			const size_t i = va_arg(args, size_t);
			const item_t elem = va_arg(args, item_t);
			sprintf(msg, "отсутствует TExprend, tree[%zu] = %" PRIitem, i, elem);
		}
		break;
		case tree_no_tend:
			sprintf(msg, "отсутствует внешний TEnd дерева");
			break;
		case tree_unexpected:
		{
			const item_t unexp = va_arg(args, item_t);
			const size_t i = va_arg(args, size_t);
			const item_t elem = va_arg(args, item_t);
			sprintf(msg, "получен %" PRIitem ", ожидался tree[%zu] = %" PRIitem, unexp, i, elem);
		}
		break;

		case node_cannot_add_child:
		{
			const size_t i = va_arg(args, size_t);
			const item_t elem = va_arg(args, item_t);
			sprintf(msg, "невозможно добавить потомка к tree[%zu] = %" PRIitem, i, elem);
		}
		break;
		case node_cannot_set_type:
		{
			const item_t type = va_arg(args, item_t);
			const size_t i = va_arg(args, size_t);
			sprintf(msg, "невозможно установить тип %" PRIitem " в tree[%zu]", type, i);
		}
		break;
		case node_cannot_add_arg:
		{
			const item_t arg = va_arg(args, item_t);
			const size_t i = va_arg(args, size_t);
			const item_t elem = va_arg(args, item_t);
			sprintf(msg, "невозможно добавить аргумент %" PRIitem " для tree[%zu] = %" PRIitem, arg, i, elem);
		}
		break;
		case node_unexpected:
		{
			const int type = va_arg(args, int);
			sprintf(msg, "недопустимый узел верхнего уровня %i", type);

		}
		break;

		case tables_cannot_be_compressed:
			sprintf(msg, "невозможно сжать таблицы до заданного размера");
			break;

		default:
			sprintf(msg, "неизвестный код ошибки (%i)", num);
			break;
	}
}

static void get_warning(const warning_t num, char *const msg, va_list args)
{
	switch (num)
	{
		case too_long_int:
			sprintf(msg, "слишком большая целая константа, преобразована в ДЛИН (DOUBLE)");
			break;

		case variable_deviation:
			sprintf(msg, "cравнение вещественных без учета погрешности");
			break;

		case tree_operator_unknown:
		{
			const size_t i = va_arg(args, size_t);
			const item_t elem = va_arg(args, item_t);
			sprintf(msg, "неизвестный оператор, tree[%zu] = %" PRIitem, i, elem);
		}
		break;
		case node_argc:
		{
			const size_t i = va_arg(args, size_t);
			const char *elem = va_arg(args, char *);
			sprintf(msg, "несоответствие количества аргументов, tree[%zu] = %s", i, elem);
		}
		break;
	}
}


static void output(const universal_io *const io, const char *const msg, const logger system_func
	, void (*func)(const char *const, const char *const, const char *const, const size_t))
{
	char tag[MAX_TAG_SIZE] = TAG_RUC;

	const char *code = in_get_buffer(io);
	if (code == NULL)
	{
		in_get_path(io, tag);
		system_func(tag, msg);
		return;
	}

	size_t position = in_get_position(io) - 1;
	while (position > 0
		&& (code[position] == ' ' || code[position] == '\t'
		|| code[position] == '\r' || code[position] == '\n'))
	{
		position--;
	}

	comment cmt = cmt_search(code, position);
	cmt_get_tag(&cmt, tag);

	char line[MAX_LINE_SIZE];
	cmt_get_code_line(&cmt, line);

	func(tag, msg, line, cmt_get_symbol(&cmt));
}


/*
 *	 __     __   __     ______   ______     ______     ______   ______     ______     ______
 *	/\ \   /\ "-.\ \   /\__  _\ /\  ___\   /\  == \   /\  ___\ /\  __ \   /\  ___\   /\  ___\
 *	\ \ \  \ \ \-.  \  \/_/\ \/ \ \  __\   \ \  __<   \ \  __\ \ \  __ \  \ \ \____  \ \  __\
 *	 \ \_\  \ \_\\"\_\    \ \_\  \ \_____\  \ \_\ \_\  \ \_\    \ \_\ \_\  \ \_____\  \ \_____\
 *	  \/_/   \/_/ \/_/     \/_/   \/_____/   \/_/ /_/   \/_/     \/_/\/_/   \/_____/   \/_____/
 */


void error(const universal_io *const io, error_t num, ...)
{
	va_list args;
	va_start(args, num);

	verror(io, num, args);

	va_end(args);
}

void warning(const universal_io *const io, warning_t num, ...)
{
	va_list args;
	va_start(args, num);

	vwarning(io, num, args);

	va_end(args);
}


void verror(const universal_io *const io, const error_t num, va_list args)
{
	char msg[MAX_MSG_SIZE];
	get_error(num, msg, args);
	output(io, msg, &log_system_error, &log_error);
}

void vwarning(const universal_io *const io, const warning_t num, va_list args)
{
	char msg[MAX_MSG_SIZE];
	get_warning(num, msg, args);
	output(io, msg, &log_system_warning, &log_warning);
}


void system_error(error_t num, ...)
{
	va_list args;
	va_start(args, num);

	char msg[MAX_MSG_SIZE];
	get_error(num, msg, args);

	va_end(args);
	log_system_error(TAG_RUC, msg);
}

void system_warning(warning_t num, ...)
{
	va_list args;
	va_start(args, num);

	char msg[MAX_MSG_SIZE];
	get_warning(num, msg, args);

	va_end(args);
	log_system_warning(TAG_RUC, msg);
}


void error_msg(const char *const msg)
{
	log_system_error(TAG_RUC, msg);
}

void warning_msg(const char *const msg)
{
	log_system_warning(TAG_RUC, msg);
}<|MERGE_RESOLUTION|>--- conflicted
+++ resolved
@@ -223,16 +223,11 @@
 		case int_op_for_float:	// test_exist
 			sprintf(msg, "операция, применимая только к целым, применена к вещественному аргументу");
 			break;
-<<<<<<< HEAD
-		case eq_not_const_int_for_enum_field:
-			sprintf(msg, "нельзя присваивать не константные выражения в поле перечисления");
-=======
 		case not_const_expr:
 			sprintf(msg, "должно быть константное выражение");
 			break;
 		case not_const_int_expr:
 			sprintf(msg, "должно быть константное выражение типа int");
->>>>>>> e620600c
 			break;
 		case assmnt_float_to_int:	// test_exist
 			sprintf(msg, "нельзя присваивать целому вещественное значение");
@@ -425,15 +420,6 @@
 		case no_equal_with_enum:
 			sprintf(msg, "в перечислении запрещены все операторы присвоения кроме =");
 			break;
-<<<<<<< HEAD
-		case wait_l_paren:
-			sprintf(msg, "в выражении не хватает (");
-			break;
-		case wait_r_paren:
-			sprintf(msg, "в выражении не хватает )");
-			break;
-=======
->>>>>>> e620600c
 		case empty_init:	// test_exist
 			sprintf(msg, "в РуСи можно определять границы массива по инициализации только по младшему измерению");
 			break;
@@ -587,12 +573,6 @@
 		case empty_enum:
 			sprintf(msg, "перечисление должно иметь поля");
 			break;
-<<<<<<< HEAD
-		case not_const_oper:
-			sprintf(msg, "оператор не подходит для констант");
-			break;
-=======
->>>>>>> e620600c
 
 		case tree_expression_not_block:
 		{
