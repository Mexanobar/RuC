/*
 *	Copyright 2016 Andrey Terekhov
 *
 *	Licensed under the Apache License, Version 2.0 (the "License");
 *	you may not use this file except in compliance with the License.
 *	You may obtain a copy of the License at
 *
 *		http://www.apache.org/licenses/LICENSE-2.0
 *
 *	Unless required by applicable law or agreed to in writing, software
 *	distributed under the License is distributed on an "AS IS" BASIS,
 *	WITHOUT WARRANTIES OR CONDITIONS OF ANY KIND, either express or implied.
 *	See the License for the specific language governing permissions and
 *	limitations under the License.
 */

#include "errors.h"
#include <stdarg.h>
#include <stdio.h>
#include <stdint.h>
#include "commenter.h"
#include "item.h"
#include "logger.h"
#include "uniio.h"
#include "utf8.h"


#define TAG_RUC "ruc"

#define MAX_TAG_SIZE 128
#define MAX_MSG_SIZE MAX_TAG_SIZE * 4
#define MAX_LINE_SIZE MAX_TAG_SIZE * 4

#include <stdlib.h>
static void get_error(const error_t num, char *const msg, va_list args)
{
	switch (num)
	{
		// Lexing errors
		case bad_character:
			sprintf(msg, "плохой символ");
			break;
		case digit_of_another_base:
			sprintf(msg, "цифра из другой системы счисления");
			break;
		case exponent_has_no_digits:
			sprintf(msg, "после экспоненты должна быть цифра");
			break;
		case empty_character_literal:
			sprintf(msg, "пустой символьный литерал");
			break;
		case unknown_escape_sequence:
			sprintf(msg, "неизвестная escape-последовательность");
			break;
		case missing_terminating_apost_char:
			sprintf(msg, "символьный литерал не заканчивается символом '");
			break;
		case missing_terminating_quote_char:
			sprintf(msg, "строковый литерал не заканчивается символом \"");
			break;
		case unterminated_block_comment:
			sprintf(msg, "блочный комментарий не окончен");
			break;

		// Syntax errors
		case extraneous_bracket_before_semi:
			sprintf(msg, "лишняя скобка перед ';'");
			break;
		case expected_r_paren:
			sprintf(msg, "ожидалась ')'");
			break;
		case expected_r_square:
			sprintf(msg, "ожидалась ']'");
			break;
		case expected_r_brace:
			sprintf(msg, "ожидалась '}'");
			break;
		case expected_expression:
			sprintf(msg, "ожидалось выражение");
			break;
		case expected_identifier_in_member_expr:
			sprintf(msg, "ожидался идентификатор в выражении выборки");
			break;
		case expected_colon_in_conditional_expr:
			sprintf(msg, "ожидалось ':' в условном операторе");
			break;
		case empty_initializer:
			sprintf(msg, "пустой инициализатор");
			break;
		case expected_l_paren_in_condition:
			sprintf(msg, "ожидалась '(' в условии");
			break;
		case case_not_in_switch:
			sprintf(msg, "метка 'случай' не в операторе 'выбор'");
			break;
		case default_not_in_switch:
			sprintf(msg, "метка 'умолчание' не в операторе 'выбор'");
			break;
		case expected_colon_after_case:
			sprintf(msg, "ожидалось ':' после выражения метки 'случай'");
			break;
		case expected_colon_after_default:
			sprintf(msg, "ожидалось ':' после метки 'умолчание'");
			break;
		case expected_semi_after_expr:
			sprintf(msg, "ожидалась ';' после выражения");
			break;
		case expected_semi_after_stmt:
			sprintf(msg, "ожидалась ';' после оператора");
			break;
		case expected_while:
			sprintf(msg, "ожидалось 'пока' в операторе 'цикл'");
			break;
		case expected_l_paren_after_for:
			sprintf(msg, "ожидалась '(' после 'для'");
			break;
		case expected_semi_in_for_specifier:
			sprintf(msg, "ожидалась ';' в спецификаторе оператора 'для'");
			break;
		case continue_not_in_loop:
			sprintf(msg, "оператор 'продолжить' не в цикле");
			break;
		case break_not_in_loop_or_switch:
			sprintf(msg, "оператор 'выход' не в цикле и не в операторе 'выбор'");
			break;

		// Semantics errors
		case use_of_undeclared_identifier:
			sprintf(msg, "использование не объявленного идентификатора");
			break;
		case subscripted_expr_not_array:
			sprintf(msg, "вырезка элемента не из массива");
			break;
		case array_subscript_not_integer:
			sprintf(msg, "индекс элемента массива должен иметь целочисленный тип");
			break;
		case called_expr_not_function:
			sprintf(msg, "вызываемое выражение должно иметь функциональный тип");
			break;
		case wrong_argument_amount:
			sprintf(msg, "неверное число аргументов в вызове");
			break;
		case member_reference_not_struct:
			sprintf(msg, "оператор '.' применяется не к структуре");
			break;
		case member_reference_not_struct_pointer:
			sprintf(msg, "оператор '->' применяется не к указателю на структуру");
			break;
		case no_such_member:
			sprintf(msg, "нет такого поля в структуре");
			break;
		case unassignable_expression:
			sprintf(msg, "в это выражение нельзя присваивать");
			break;
		case increment_operand_not_arithmetic:
			sprintf(msg, "операнд инкремента или декремента должен иметь арифметический тип");
			break;
		case addrof_operand_not_lvalue:
			sprintf(msg, "операция получения адреса '&' применима только к lvalue");
			break;
		case indirection_operand_not_pointer:
			sprintf(msg, "операнд косвенного обращения '*' должен иметь тип указатель");
			break;
		case unary_operand_not_arithmetic:
			sprintf(msg, "операнд этого унарного оператора должен иметь арифметический тип");
			break;
		case unnot_operand_not_integer:
			sprintf(msg, "операнд оператора '~' должен иметь целочисленный тип");
			break;
		case lognot_operand_not_scalar:
			sprintf(msg, "операнд оператора '!' должен иметь скалярный тип");
			break;
		case upb_operand_not_array:
			sprintf(msg, "операнд 'upb' должен иметь тип массив");
			break;
		case typecheck_binary_expr:
			sprintf(msg, "неверные типы аргументов в бинарном выражении");
			break;
		case condition_must_be_scalar:
			sprintf(msg, "условие должно иметь скалярный тип");
			break;
		case expected_constant_expression:
			sprintf(msg, "ожидалось константное выражение");
			break;
		case incompatible_cond_operands:
			sprintf(msg, "несовместимые типы операндов условного оператора");
			break;
		case case_expr_not_integer:
			sprintf(msg, "выражение оператора 'случай' должно иметь целочисленный тип");
			break;
		case switch_expr_not_integer:
			sprintf(msg, "выражение оператора 'выбор' должно иметь целочисленный тип");
			break;
		case void_func_valued_return:
			sprintf(msg, "функция не должна возвращать значение");
			break;
		case nonvoid_func_void_return:
			sprintf(msg, "функция должна возвращать значение");
			break;

		// Builtin errors
		case too_many_printf_args:
			sprintf(msg, "максимально в 'printf' можно выводить %zu значений", va_arg(args, size_t));
			break;
		case expected_format_specifier:
			sprintf(msg, "ожидался спецификатор типа после '%%'");
			break;
		case unknown_format_specifier:
		{
			size_t index = (size_t)sprintf(msg, "неизвестный спецификатор %%");
			const char32_t bad_printf_specifier = va_arg(args, char32_t);
			index += utf8_to_string(&msg[index], bad_printf_specifier);
		}
		break;
		case printf_fst_not_string:
			sprintf(msg, "первым аргументом вызова 'printf' должен быть форматный строковый литерал");
			break;
		case wrong_printf_argument_amount:
			sprintf(msg, "количество аргументов вызова 'printf' не соответствует количеству спецификаторов");
			break;
		case wrong_printf_argument_type:
		{
			size_t index = (size_t)sprintf(msg, "тип аргумента вызова 'printf' не соответствует спецификатору: %%");
			const char32_t bad_printf_specifier = va_arg(args, char32_t);
			index += utf8_to_string(&msg[index], bad_printf_specifier);
			switch (bad_printf_specifier)
			{
				case 'i':
				case U'ц':
					sprintf(&msg[index], " ожидает целое число");
					break;
				case 'c':
				case U'л':
					sprintf(&msg[index], " ожидает литеру");
					break;
				case 'f':
				case U'в':
					sprintf(&msg[index], " ожидает вещественное число");
					break;
				case U'с':
				case 's':
					sprintf(&msg[index], " ожидает строку");
					break;
				default:
					sprintf(&msg[index], " -- неизвестный спецификатор");
					break;
			}
		}
		break;
		case pointer_in_print:
			sprintf(msg, "указатель не может быть операндом для печати");
			break;
		case expected_identifier_in_printid:
			sprintf(msg, "ожидался идентификатор в вызове 'printid'");
			break;
		case expected_identifier_in_getid:
			sprintf(msg, "ожидался идентификатор в вызове 'getid'");
			break;

		// Environment errors
		case no_main_in_program: // test_exist
			sprintf(msg, "в каждой программе должна быть ГЛАВНАЯ функция");
			break;
		case predef_but_notdef: // need_test
			sprintf(msg, "функция %s была предопределена, но не описана", va_arg(args, char *));
			break;

		// Other errors
		case after_type_must_be_ident: // test_exist
			sprintf(msg, "после символа типа должен быть идентификатор или * идентификатор");
			break;
		case wait_right_sq_br: // test_exist
			sprintf(msg, "ожидалась ]");
			break;
		case only_functions_may_have_type_VOID: // test_exist
			sprintf(msg, "только функции могут иметь тип ПУСТО");
			break;
		case decl_and_def_have_diff_type:	// test_exist
			sprintf(msg, "прототип функции и ее описание имеют разные типы");
			break;
		case wrong_param_list: // need_test
			sprintf(msg, "неправильный список параметров");
			break;
		case expected_semi_after_decl: // test_exist
			sprintf(msg, "список описаний должен заканчиваться ;");
			break;
		case typedef_requires_a_name:
			sprintf(msg, "нужен идентификатор после ключевого слова typedef");
			break;
		case func_decl_req_params: // need_test
			sprintf(msg, "вообще-то я думал, что это предописание функции (нет "
				"идентификаторов-параметров), а тут тело функции");
			break;
		case repeated_decl:	// test_exist
			sprintf(msg, "повторное описание идентификатора %s", va_arg(args, char *));
			break;
		case ident_is_not_declared: // test_exist
			sprintf(msg, "не описан идентификатор %s", va_arg(args, char *));
			break;
		case not_const_int_expr:
			sprintf(msg, "должно быть константное выражение типа int");
			break;
		case redefinition_of_main:	// test_exist
			sprintf(msg, "в программе может быть только 1 идентификатор ГЛАВНАЯ");
			break;
		case aster_before_func:	// need_test
			sprintf(msg, "* перед описанием функции");
			break;
		case aster_with_row:	// need_test
			sprintf(msg, "операцию * нельзя применять к массивам");
			break;
		case wrong_func_as_arg: // need_test
			sprintf(msg, "неправильная запись функции, передаваемой параметром в другую функцию");
			break;
		case no_right_br_in_arg_func: // need_test
			sprintf(msg, "нет ) в функции, передаваемой параметром в другую функцию");
			break;
		case par_type_void_with_nofun:	// need_test
			sprintf(msg, "в параметре функции тип пусто может быть только у параметра-функции");
			break;
		case ident_in_declarator:	// need_test
			sprintf(msg, "в деклараторах (предописаниях) могут быть только типы, но без идентификаторов-параметров");
			break;
		case array_before_func: // need_test
			sprintf(msg, "функция не может выдавать значение типа массив");
			break;
		case wait_definition: // need_test
			sprintf(msg, "вообще-то, я думал, что это определение функции, а тут нет идентификатора-параметра");
			break;
		case wait_declarator: // need_test
			sprintf(msg, "вообще-то, я думал, что это предописание функции, а тут идентификатор-параметр");
			break;
		case two_idents_for_1_declarer:	// need_test
			sprintf(msg, "в описании функции на каждый описатель должен быть один параметр");
			break;
		case function_has_no_body: // need_test
			sprintf(msg, "есть параметры определения функции, но нет блока, являющегося ее телом");
			break;
		case wrong_struct:	// test_exist
			sprintf(msg, "неправильное описание структуры");
			break;
		case wrong_init:	//test_exist
			sprintf(msg, "переменные такого типа нельзя инициализировать");
			break;
		case pnt_before_array:	// test_exist
			sprintf(msg, "в РуСи не бывает указателей на массивы");
			break;
		case array_size_must_be_int:	// test_exist
			sprintf(msg, "размер массива может иметь тип только ЦЕЛ или ЛИТЕРА");
			break;
		case no_semicolon_in_struct:	// need_test
			sprintf(msg, "описание поля структуры должно заканчиваться ;");
			break;
		case no_comma_in_enum:
			sprintf(msg, "описание поля перечисления должно заканчиваться ,");
			break;
		case wait_ident_after_semicolon_in_struct: // test_exist
			sprintf(msg, "в структуре после типа поля должен идти идентификатор поля");
			break;
		case wait_ident_after_comma_in_enum:
			sprintf(msg, "в перечислении должен быть идентификатор поля");
			break;
		case empty_init:	// test_exist
			sprintf(msg, "в РуСи можно определять границы массива по инициализации только по младшему измерению");
			break;
		case ident_not_type:	// test_exist
			sprintf(msg, "в качестве описателя можно использовать только идентификаторы, описанные как типы");
			break;
		case not_decl:	// test_exist
			sprintf(msg, "здесь должен быть тип (стандартный или описанный пользователем)");
			break;
		case empty_bound_without_init:	// test_exist
			sprintf(msg, "в описании массива границы не указаны, а инициализации нет");
			break;
		case empty_struct:
			sprintf(msg, "структура должна иметь поля");
			break;
		case empty_enum:
			sprintf(msg, "перечисление должно иметь поля");
			break;

		// Tree testing errors
		case node_unexpected:
			sprintf(msg, "недопустимый узел верхнего уровня %i", va_arg(args, int));
			break;

		// Codegen errors
		case tables_cannot_be_compressed:
			sprintf(msg, "невозможно сжать таблицы до заданного размера");
			break;
<<<<<<< HEAD
		case wrong_init_in_actparam:
			sprintf(msg, "в инициализаторе-фактическом параметре функции могут быть только константы");
=======
		case array_borders_cannot_be_static_dynamic:
			sprintf(msg, "массив не может иметь статические и динамические границы");
			break;
		case such_array_is_not_supported:
			sprintf(msg, "такие массивы пока не поддерживаются в кодогенераторе");
			break;
		case too_many_arguments:
			sprintf(msg, "слишком много аргументов у функции, допустимое количество до 128");
>>>>>>> 3bc87620
			break;

		default:
			sprintf(msg, "неизвестный код ошибки (%i)", num);
			break;
	}
}

static void get_warning(const warning_t num, char *const msg, va_list args)
{
	(void)args;
	switch (num)
	{
		case too_long_int:
			sprintf(msg, "слишком большая целая константа, преобразована в ДЛИН (DOUBLE)");
			break;
		case variable_deviation:
			sprintf(msg, "cравнение вещественных без учета погрешности");
			break;
	}
}


static void output(const universal_io *const io, const char *const msg, const logger system_func
	, void (*func)(const char *const, const char *const, const char *const, const size_t))
{
	char tag[MAX_TAG_SIZE] = TAG_RUC;

	const char *code = in_get_buffer(io);
	if (code == NULL)
	{
		in_get_path(io, tag);
		system_func(tag, msg);
		return;
	}

	size_t position = in_get_position(io) - 1;
	while (position > 0
		&& (code[position] == ' ' || code[position] == '\t'
		|| code[position] == '\r' || code[position] == '\n'))
	{
		position--;
	}

	comment cmt = cmt_search(code, position);
	cmt_get_tag(&cmt, tag);

	char line[MAX_LINE_SIZE];
	cmt_get_code_line(&cmt, line);

	func(tag, msg, line, cmt_get_symbol(&cmt));
}


/*
 *	 __     __   __     ______   ______     ______     ______   ______     ______     ______
 *	/\ \   /\ "-.\ \   /\__  _\ /\  ___\   /\  == \   /\  ___\ /\  __ \   /\  ___\   /\  ___\
 *	\ \ \  \ \ \-.  \  \/_/\ \/ \ \  __\   \ \  __<   \ \  __\ \ \  __ \  \ \ \____  \ \  __\
 *	 \ \_\  \ \_\\"\_\    \ \_\  \ \_____\  \ \_\ \_\  \ \_\    \ \_\ \_\  \ \_____\  \ \_____\
 *	  \/_/   \/_/ \/_/     \/_/   \/_____/   \/_/ /_/   \/_/     \/_/\/_/   \/_____/   \/_____/
 */


void error(const universal_io *const io, error_t num, ...)
{
	va_list args;
	va_start(args, num);

	verror(io, num, args);

	va_end(args);
}

void warning(const universal_io *const io, warning_t num, ...)
{
	va_list args;
	va_start(args, num);

	vwarning(io, num, args);

	va_end(args);
}


void verror(const universal_io *const io, const error_t num, va_list args)
{
	char msg[MAX_MSG_SIZE];
	get_error(num, msg, args);
	output(io, msg, &log_system_error, &log_error);
}

void vwarning(const universal_io *const io, const warning_t num, va_list args)
{
	char msg[MAX_MSG_SIZE];
	get_warning(num, msg, args);
	output(io, msg, &log_system_warning, &log_warning);
}


void system_error(error_t num, ...)
{
	va_list args;
	va_start(args, num);

	char msg[MAX_MSG_SIZE];
	get_error(num, msg, args);

	va_end(args);
	log_system_error(TAG_RUC, msg);
}

void system_warning(warning_t num, ...)
{
	va_list args;
	va_start(args, num);

	char msg[MAX_MSG_SIZE];
	get_warning(num, msg, args);

	va_end(args);
	log_system_warning(TAG_RUC, msg);
}


void error_msg(const char *const msg)
{
	log_system_error(TAG_RUC, msg);
}

void warning_msg(const char *const msg)
{
	log_system_warning(TAG_RUC, msg);
}<|MERGE_RESOLUTION|>--- conflicted
+++ resolved
@@ -388,10 +388,9 @@
 		case tables_cannot_be_compressed:
 			sprintf(msg, "невозможно сжать таблицы до заданного размера");
 			break;
-<<<<<<< HEAD
+
 		case wrong_init_in_actparam:
 			sprintf(msg, "в инициализаторе-фактическом параметре функции могут быть только константы");
-=======
 		case array_borders_cannot_be_static_dynamic:
 			sprintf(msg, "массив не может иметь статические и динамические границы");
 			break;
@@ -400,7 +399,6 @@
 			break;
 		case too_many_arguments:
 			sprintf(msg, "слишком много аргументов у функции, допустимое количество до 128");
->>>>>>> 3bc87620
 			break;
 
 		default:
