/*
 *	Copyright 2016 Andrey Terekhov
 *
 *	Licensed under the Apache License, Version 2.0 (the "License");
 *	you may not use this file except in compliance with the License.
 *	You may obtain a copy of the License at
 *
 *		http://www.apache.org/licenses/LICENSE-2.0
 *
 *	Unless required by applicable law or agreed to in writing, software
 *	distributed under the License is distributed on an "AS IS" BASIS,
 *	WITHOUT WARRANTIES OR CONDITIONS OF ANY KIND, either express or implied.
 *	See the License for the specific language governing permissions and
 *	limitations under the License.
 */

#include "errors.h"
#include "codes.h"
#include "global.h"
#include "macro_global_struct.h"
#include "scanner.h"
#include <stdio.h>
#include <stdlib.h>


void printident(compiler_context *context, int r)
{
	r += 2; // ссылка на context->reprtab
	do
	{
		printer_printchar(&context->err_options, REPRTAB[r++]);
	} while (REPRTAB[r] != 0);
}

void warning(compiler_context *context, int ernum)
{
	switch (ernum)
	{
		case too_long_int:
			printer_printf(&context->err_options, "слишком большая целая константа, преобразована в ДЛИН "
												  "(DOUBLE)\n");
			break;

		default:
			break;
	}
}

<<<<<<< HEAD
void show_macro(compiler_context *context, int k, int nwe_line, int *s, int num)
=======
void show_macro(compiler_context *context, int k, int new_line, int *s)
>>>>>>> 06352d01
{
	int flag = 1;
	int i = k;
	int j = 0;

<<<<<<< HEAD
	printer_printf(&context->err_options, "line %i) ", nwe_line + num);
=======
	printer_printf(&context->err_options, "line %i) ", new_line + 1);
>>>>>>> 06352d01
	while (s[i] != '\n' && s[i] != EOF)
	{
		printer_printchar(&context->err_options, s[i]);
		if (flag && context->last_line[j] == s[i])
		{
			if (j == context->charnum)
			{
				break;
			}
			j++;
			i++;
		}
		else
		{
			flag = 0;
			i++;
		}
	}

	if (flag == 0)
	{
		printer_printf(&context->err_options, "\n\n В строке есть макрозамена, строка после макрогенерации:\nline %i)",
					   context->line);

		for (j = 0; j < context->charnum; j++)
		{
			printer_printchar(&context->err_options, context->last_line[j]);
		}
		printer_printf(&context->err_options, "\n");
	}
}

void print_error_location(compiler_context *context)
{
	data_file *file;

	if (context->c_flag)
	{
		file = &((context->cfs).files[(context->cfs).cur]);
	}
	else
	{
		file = &((context->hfs).files[(context->hfs).cur]);
	}

	printer_printf(&context->err_options, "\x1B[1;39m%s:\x1B[0m ", file->name);
}

void error(compiler_context *context, int ernum)
{
<<<<<<< HEAD
	int i = 0;
=======
	context->error_flag = 1;
	context->tc = context->temp_tc;
	if (!context->new_line_flag && context->curchar != EOF)
	{
		while (context->curchar != '\n' && context->curchar != EOF)
		{
			nextch(context);
		}

		if (context->curchar != EOF)
		{
			scaner(context);
		}
	}

	if (context->curchar != EOF)
	{
		scaner(context);
	}
	/*int i = 0;
>>>>>>> 06352d01
	int k = 0;

	data_file *f;
	if (context->c_flag)
	{
		f = &((context->cfs).files[(context->cfs).cur]);
	}
	else
	{
		f = &((context->hfs).files[(context->hfs).cur]);
	}

	const char *name = f->name;
	int *s = (f->before_source).str;

	//printer_printf(&context->err_options, "\n Oшибка в файле: \"%s\" № %i\n \n", name, ernum);
	context->line--;
	if (context->charnum == 0)
	{
		context->charnum = context->charnum_before;
	}
	else
	{
		context->charnum--;
	}

	int new_line = context->line;
	int *control_before = (f->cs).str_before;
	int *control_after = (f->cs).str_after;

	while (control_before[i] < context->line + 1)
	{
		new_line += control_after[i] - 1;
		i++;
	}
<<<<<<< HEAD
	nwe_line += 1;
	//!!! const char *name - имя файла 
	//!!! int *s - большой текст
	//!!! int nwe_line - номер реальной строки в большом тексте (s)
	//int num_line = nwe_line + f->include_line;//!!! - номер строки (цифра которую вывести в сообщении) 

	
	/*i = 0;
=======
	new_line += 1;
	i = 0;
>>>>>>> 06352d01
	k = 0;
	if (f->include_source.str[0] != 0)
	{
		k++;

		printer_printf(&context->err_options, "line %i) ", k);

		int *s2 = f->include_source.str;
		while (s2[i] != '\0')
		{
			printer_printchar(&context->err_options, s2[i]);
			if (s2[i] == '\n' && s2[i + 1] == '\0')
			{
				break;
			}
			else if (s2[i] == '\n')
			{
				k++;
				printer_printf(&context->err_options, "line %i) ", k);
			}
			i++;
		}
	}

	i = 0;

	for (int j = 1; j < new_line; j++)
	{
		printer_printf(&context->err_options, "line %i) ", j + f->include_line);

		while (s[i] != '\n' && s[i] != EOF)
		{
			printer_printchar(&context->err_options, s[i]);
			i++;
		}
		printer_printf(&context->err_options, "\n");
		i++;
	}

<<<<<<< HEAD
	show_macro(context, i, nwe_line, s, f->include_line);
	*/
	context->error_flag = 1;
	context->tc = context->temp_tc;
	if(!context->new_line_flag && context->curchar != EOF)
	{
		while(context->curchar != '\n' && context->curchar != EOF)
		{
			nextch(context); 
		}
		
		if(context->curchar != EOF)
		{
			scaner(context);
		}
	}
	
	if(context->curchar != EOF)
	{
		scaner(context);
	}
	printer_printf(&context->err_options, "\n");
	printer_printf(&context->err_options, "тип ошибки: ");
=======
	show_macro(context, i, new_line, s);
	*/
	print_error_location(context);
	printer_printf(&context->err_options, "\x1B[1;31mошибка:\x1B[0m ");
>>>>>>> 06352d01

	switch (ernum)
	{
		case after_type_must_be_ident: // OK--
			printer_printf(&context->err_options, "после символа типа должен быть идентификатор или * "
												  "идентификатор\n");
			break;
		case wait_right_sq_br: // OK/2
			printer_printf(&context->err_options, "ожидалась ]\n");
			break;
		case only_functions_may_have_type_VOID:
			printer_printf(&context->err_options, "только функции могут иметь тип ПУСТО\n");
			break;
		case decl_and_def_have_diff_type:
			printer_printf(&context->err_options, "прототип функции и ее описание имеют разные типы\n");
			break;
		case wrong_param_list: //ОК??
			printer_printf(&context->err_options, "неправильный список параметров\n");
			break;
		case def_must_end_with_semicomma: // OK/1
			printer_printf(&context->err_options, "список описаний должен заканчиваться ;\n");
			break;
		case func_decl_req_params:
			printer_printf(&context->err_options, "вообще-то я думал, что это предописание функции (нет "
												  "идентификаторов-параметров), а тут тело функции\n");
			break;
		case wait_while_in_do_stmt: //ОК/14
			printer_printf(&context->err_options, "ждем ПОКА в операторе ЦИКЛ\n");
			break;
		case no_semicolon_after_stmt: // OK/15
			printer_printf(&context->err_options, "нет ; после оператора\n");
			break;
		case cond_must_be_in_brkts: // OK/3
			printer_printf(&context->err_options, "условие должно быть в ()\n");
			break;
		case repeated_decl:
			printer_printf(&context->err_options, "повторное описание идентификатора ");
			printident(context, REPRTAB_POS);
			printer_printf(&context->err_options, "\n");
			break;
		case arr_init_must_start_from_BEGIN: // OK/16
			printer_printf(&context->err_options, "инициализация массива должна начинаться со {\n");
			break;
		case struct_init_must_start_from_BEGIN: // OK?+
			printer_printf(&context->err_options, "инициализация структуры должна начинаться со {\n");
			break;
		case no_comma_in_init_list: // OK??
			printer_printf(&context->err_options, "между элементами инициализации массива или структуры "
												  "должна быть ,\n");
			break;
		case ident_is_not_declared:
			printer_printf(&context->err_options, "не описан идентификатор ");
			printident(context, REPRTAB_POS);
			printer_printf(&context->err_options, "\n");
			break;
		case no_rightsqbr_in_slice: // OK/4
			printer_printf(&context->err_options, "не хватает ] в вырезке элемента массива\n");
			break;
		case index_must_be_int:
			printer_printf(&context->err_options, "индекс элемента массива должен иметь тип ЦЕЛ\n");
			break;
		case slice_not_from_array:
			printer_printf(&context->err_options, "попытка вырезки элемента не из массива\n");
			break;
		case call_not_from_function:
			printer_printf(&context->err_options, "попытка вызова не функции\n");
			break;
		case no_comma_in_act_params: // OO/5
			printer_printf(&context->err_options, "после фактического параметра должна быть ,\n");
			break;
		case float_instead_int:
			printer_printf(&context->err_options, "формальный параметр имеет тип ЦЕЛ, а фактический - ВЕЩ\n");
			break;
		case wrong_number_of_params: // OK--
			printer_printf(&context->err_options, "неправильное количество фактических параметров\n");
			break;
		case wait_rightbr_in_primary: // OK/6
			printer_printf(&context->err_options, "не хватает ) в первичном выражении\n");
			break;
		case unassignable_inc:
			printer_printf(&context->err_options, "++ и -- применимы только к переменным и элементам массива\n");
			break;
		case wrong_addr:
			printer_printf(&context->err_options, "операция получения адреса & применима только к переменным\n");
			break;
		case no_colon_in_cond_expr: // OK/7
			printer_printf(&context->err_options, "нет : в условном выражении\n");
			break;
		case no_colon_in_case: // OK/8
			printer_printf(&context->err_options, "после выражения в выборе нет :\n");
			break;
		case case_after_default:
			printer_printf(&context->err_options, "встретился выбор после умолчания\n");
			break;
		case no_ident_after_goto:
			printer_printf(&context->err_options, "после goto должна быть метка, т.е. идентификатор\n");
			break;
		case no_leftbr_in_for: // OK/9
			printer_printf(&context->err_options, "в операторе цикла ДЛЯ нет (\n");
			break;
		case no_semicolon_in_for: // OK/10
			printer_printf(&context->err_options, "в операторе цикла ДЛЯ нет ;\n");
			break;
		case no_rightbr_in_for: //ОК/11
			printer_printf(&context->err_options, "в операторе цикла ДЛЯ нет )\n");
			break;
		case int_op_for_float:
			printer_printf(&context->err_options, "операция, применимая только к целым, применена к "
												  "вещественному аргументу\n");
			break;
		case assmnt_float_to_int:
			printer_printf(&context->err_options, "нельзя присваивать целому вещественное значение\n");
			break;
		case more_than_1_main:
			printer_printf(&context->err_options, "в программе может быть только 1 идентификатор ГЛАВНАЯ\n");
			break;
		case no_main_in_program:
			printer_printf(&context->err_options, "в каждой программе должна быть ГЛАВНАЯ функция\n");
			break;
		case no_leftbr_in_printid: // OK/12
			printer_printf(&context->err_options, "в колманде ПЕЧАТЬИД или ЧИТАТЬИД нет (\n");
			break;
		case no_rightbr_in_printid: // OK/13
			printer_printf(&context->err_options, "в команде ПЕЧАТЬИД или ЧИТАТЬИД нет )\n");
			break;
		case no_ident_in_printid: // OK--
			printer_printf(&context->err_options, "в команде ПЕЧАТЬИД или ЧИТАТЬИД нет идентификатора\n");
			break;
		case float_in_switch:
			printer_printf(&context->err_options, "в условии переключателя можно использовать только типы "
												  "ЛИТЕРА и ЦЕЛ\n");
			break;
		case init_int_by_float:
			printer_printf(&context->err_options, "целая или литерная переменная инициализируется значением "
												  "типа ВЕЩ\n");
			break;
		case must_be_digit_after_exp:
			printer_printf(&context->err_options, "должна быть цифра после e\n");
			break;
		case no_comma_in_setmotor: // OK
			printer_printf(&context->err_options, "в команде управления роботом после первого параметра нет ,\n");
			break;
		case param_setmotor_not_int:
			printer_printf(&context->err_options, "в командах МОТОР, УСТНАПРЯЖЕНИЕ, ЦИФРДАТЧИК и АНАЛОГДАТЧИК "
												  "параметры должны быть целыми\n");
			break;
		case no_leftbr_in_stand_func: // OK??
			printer_printf(&context->err_options, "в вызове стандартной функции нет (\n");
			break;
		case no_rightbr_in_stand_func: // OK
			printer_printf(&context->err_options, "в вызове стандартной функции нет )\n");
			break;
		case bad_param_in_stand_func:
			printer_printf(&context->err_options, "параметры стандартных функций могут быть только целыми и "
												  "вещественными\n");
			break;
		case no_ret_in_func:
			printer_printf(&context->err_options, "в функции, возвращающей непустое значение, нет оператора "
												  "ВОЗВРАТ со значением\n");
			break;
		case bad_type_in_ret:
			printer_printf(&context->err_options, "в функции, возвращающей целое или литерное значение, "
												  "оператор ВОЗВРАТ со значением ВЕЩ\n");
			break;
		case notvoidret_in_void_func:
			printer_printf(&context->err_options, "в функции, возвращающей пустое значение, оператор ВОЗВРАТ "
												  "со значением\n");
			break;
		case bad_escape_sym:
			printer_printf(&context->err_options, "неизвестный служебный символ\n");
			break;
		case no_right_apost: // OK?+
			printer_printf(&context->err_options, "символьная константа не заканчивается символом '\n");
			break;
		case decl_after_strmt:
			printer_printf(&context->err_options, "встретилось описание после оператора\n");
			break;
		case too_long_string:
			printer_printf(&context->err_options, "слишком длинная строка ( больше, чем MAXSTRINGL)\n");
			break;
		case aster_before_func:
			printer_printf(&context->err_options, "* перед описанием функции\n");
			break;
		case aster_not_for_pointer:
			printer_printf(&context->err_options, "операция * применяется не к указателю\n");
			break;
		case aster_with_row:
			printer_printf(&context->err_options, "операцию * нельзя применять к массивам\n");
			break;
		case wrong_fun_as_param: // OK--
			printer_printf(&context->err_options, "неправильная запись функции, передаваемой параметром в "
												  "другую функцию\n");
			break;
		case no_right_br_in_paramfun: // OK
			printer_printf(&context->err_options, "нет ) в функции, передаваемой параметром в другую функцию\n");
			break;
		case par_type_void_with_nofun:
			printer_printf(&context->err_options, "в параметре функции тип пусто может быть только у "
												  "параметра-функции\n");
			break;
		case ident_in_declarator:
			printer_printf(&context->err_options, "в деклараторах (предописаниях) могут быть только типы, но "
												  "без идентификаторов-параметров\n");
			break;
		case array_before_func:
			printer_printf(&context->err_options, "функция не может выдавать значение типа массив\n");
			break;
		case wait_definition:
			printer_printf(&context->err_options, "вообще-то, я думал, что это определение функции, а тут нет "
												  "идентификатора-параметра\n");
			break;
		case wait_declarator:
			printer_printf(&context->err_options, "вообще-то, я думал, что это предописание функции, а тут "
												  "идентификатор-параметр\n");
			break;
		case two_idents_for_1_declarer:
			printer_printf(&context->err_options, "в описании функции на каждый описатель должен быть один "
												  "параметр\n");
			break;
		case function_has_no_body:
			printer_printf(&context->err_options, "есть параметры определения функции, но нет блока, "
												  "являющегося ее телом\n");
			break;
		case diff_formal_param_type_and_actual:
			printer_printf(&context->err_options, "типы формального и фактического параметров различаются\n");
			break;
		case float_in_condition:
			printer_printf(&context->err_options, "условие должно иметь тип ЦЕЛ или ЛИТЕРА\n");
			break;
		case case_or_default_not_in_switch:
			printer_printf(&context->err_options, "метка СЛУЧАЙ или УМОЛЧАНИЕ не в операторе ВЫБОР\n");
			break;
		case break_not_in_loop_or_switch:
			printer_printf(&context->err_options, "оператор ВЫХОД не в цикле и не в операторе ВЫБОР\n");
			break;
		case continue_not_in_loop:
			printer_printf(&context->err_options, "оператор ПРОДОЛЖИТЬ не в цикле\n");
			break;
		case not_primary:
			printer_printf(&context->err_options, "первичное не может начинаться с лексемы %i\n", context->cur);
			break;
		case wrong_operand:
			printer_printf(&context->err_options, "операнд операции может иметь только тип ЦЕЛ, ЛИТ или ВЕЩ\n");
			break;
		case label_not_declared:
			printer_printf(&context->err_options, "в строке %i переход на неописанную метку ", context->hash);
			printident(context, REPRTAB_POS);
			printer_printf(&context->err_options, "\n");
			break;
		case repeated_label:
			printer_printf(&context->err_options, "повторное описание метки ");
			printident(context, REPRTAB_POS);
			printer_printf(&context->err_options, "\n");
			break;
		case operand_is_pointer:
			printer_printf(&context->err_options, "операнд бинарной формулы не может быть указателем\n");
			break;
		case pointer_in_print:
			printer_printf(&context->err_options, "указатели нельзя печатать\n");
			break;
		case wrong_struct:
			printer_printf(&context->err_options, "неправильное описание структуры\n");
			break;
		case after_dot_must_be_ident: // OK--
			printer_printf(&context->err_options, "после . или -> должен быть идентификатор-имя поля "
												  "структуры\n");
			break;
		case get_field_not_from_struct_pointer:
			printer_printf(&context->err_options, "применять операцию -> можно только к указателю на "
												  "структуру\n");
			break;

		case error_in_initialization:
			printer_printf(&context->err_options, "Несоотетствие типов при инициализации переменной\n");
			break;
		case type_missmatch:
			printer_printf(&context->err_options, "Несоответствие типов\n");
			break;
		case array_assigment:
			printer_printf(&context->err_options, "Присваивание в массив запрещено\n");
			break;
		case wrong_struct_ass:
			printer_printf(&context->err_options, "Для структур и указателей допустима только операция "
												  "присваивания =\n");
			break;
		case wrong_init:
			printer_printf(&context->err_options, "переменные такого типа нельзя инициализировать\n");
			break;
		case no_field:
			printer_printf(&context->err_options, "нет такого поля ");
			printident(context, REPRTAB_POS);
			printer_printf(&context->err_options, " в структуре");
			printer_printf(&context->err_options, "\n");
			break;
		case slice_from_func:
			printer_printf(&context->err_options, "вырезка элемента из массива, выданного функцией, а функции "
												  "не могут выдавать массивы\n");
			break;
		case bad_toval:
			printer_printf(&context->err_options, "странный toval ansttype=%i\n", context->ansttype);
			break;
		case wait_end: // OK?+
			printer_printf(&context->err_options, "в инициализации структуры здесь ожидалась правая фигурная "
												  "скобка }\n");
			break;
		case act_param_not_ident:
			printer_printf(&context->err_options, "фактическим параметром-функцией может быть только "
												  "идентификатор\n");
			break;
		case unassignable:
			printer_printf(&context->err_options, "в левой части присваивания стоит что-то, чему нельзя "
												  "присваивать\n");
			break;
		case pnt_before_array:
			printer_printf(&context->err_options, "в РуСи не бывает указателей на массивы\n");
			break;
		case array_size_must_be_int:
			printer_printf(&context->err_options, "размер массива может иметь тип только ЦЕЛ или ЛИТЕРА\n");
			break;
		case no_semicomma_in_struct: // OK?+
			printer_printf(&context->err_options, "описание поля структуры должно заканчиваться ;\n");
			break;
		case wait_ident_after_semicomma_in_struct: // OK--
			printer_printf(&context->err_options, "в структуре после типа поля должен идти идентификатор поля\n");
			break;
		case empty_init:
			printer_printf(&context->err_options, "в РуСи можно определять границы массива по инициализации "
												  "только по младшему измерению\n");
			break;
		case ident_not_type:
			printer_printf(&context->err_options, "в качестве описателя можно использовать только "
												  "идентификаторы, описанные как типы\n");
			break;
		case not_decl:
			printer_printf(&context->err_options, "здесь должен быть тип (стандартный или описанный "
												  "пользователем)\n");
			break;
		case predef_but_notdef:
			printer_printf(&context->err_options, "функция ");
			printident(context, REPRTAB_POS);
			printer_printf(&context->err_options, " была предопределена, но не описана\n");
			break;
		case print_without_br: // OK
			printer_printf(&context->err_options, "операнд оператора печати должен быть в круглых скобках ()\n");
			break;
		case select_not_from_struct:
			printer_printf(&context->err_options, "выборка поля . не из структуры\n");
			break;
		case init_not_struct:
			printer_printf(&context->err_options, "в РуСи только структуре можно присвоить или передать "
												  "параметром запись {,,,}\n");
			break;
		case param_threads_not_int:
			printer_printf(&context->err_options, "процедуры, управляющие параллельными нитями, могут иметь "
												  "только целые параметры\n");
			break;
		case wrong_arg_in_send:
			printer_printf(&context->err_options, "неправильный тип аргумента в процедуре t_msg_send, должен "
												  "иметь тип msg_info\n");
			break;
		case wrong_arg_in_create:
			printer_printf(&context->err_options, "неправильный тип аргумента в процедуре t_create, должен "
												  "иметь тип void*(void*)\n");
			break;

		case no_leftbr_in_printf: // OK
			printer_printf(&context->err_options, "Не хватает открывающей скобки в printf/печатьф\n");
			break;
		case no_rightbr_in_printf:
			printer_printf(&context->err_options, "Не хватает закрывающей скобки в printf/печатьф\n");
			break;
		case wrong_first_printf_param:
			printer_printf(&context->err_options, "Первым параметром в printf/печатьф должна быть константная "
												  "форматная строка\n");
			break;
		case wrong_printf_param_type:
			printer_printf(&context->err_options, "Тип параметра printf/печатьф не соответствует "
												  "спецификатору: %%");
			printer_printchar(&context->err_options, context->bad_printf_placeholder);
			switch (context->bad_printf_placeholder)
			{
				case 'i':
				case 1094: // 'ц'
					printer_printf(&context->err_options, " ожидает целое число\n");
					break;

				case 'c':
					printer_printf(&context->err_options, " (англ.)");
				case 1083: // л
					printer_printf(&context->err_options, " ожидает литеру\n");
					break;

				case 'f':
				case 1074: // в
					printer_printf(&context->err_options, " ожидает вещественное число\n");
					break;

				case 1089: // с
					printer_printf(&context->err_options, " (русск.)");
				case 's':
					printer_printf(&context->err_options, " ожидает строку\n");
					break;
				default:
					printer_printf(&context->err_options, " -- неизвестный спецификатор");
			}
			break;
		case wrong_printf_param_number:
			printer_printf(&context->err_options, "Количество параметров printf/печатьф не соответствует "
												  "количеству спецификаторов\n");
			break;
		case printf_no_format_placeholder:
			printer_printf(&context->err_options, "В printf/печатьф нет спецификатора типа после '%%'\n");
			break;
		case printf_unknown_format_placeholder:
			printer_printf(&context->err_options, "В printf/печатьф неизвестный спецификатор типа %%");
			printer_printchar(&context->err_options, context->bad_printf_placeholder);
			printer_printf(&context->err_options, "\n");
			break;
		case too_many_printf_params:
			printer_printf(&context->err_options, "Максимально в printf/печатьф можно выводить %i значений\n",
						   MAXPRINTFPARAMS);
			break;

		case no_mult_in_cast: // OK
			printer_printf(&context->err_options, "нет * в cast (приведении)\n");
			break;
		case no_rightbr_in_cast: // OK
			printer_printf(&context->err_options, "нет ) в cast (приведении)\n");
			break;
		case not_pointer_in_cast:
			printer_printf(&context->err_options, "cast (приведение) может быть применено только к указателю\n");
			break;
		case empty_bound_without_init:
			printer_printf(&context->err_options, "в описании массива границы не указаны, а инициализации нет\n");
			break;
		case begin_with_notarray:
			printer_printf(&context->err_options, "инициализация, начинающаяся с {, должна соответствовать "
												  "массиву или структуре\n");
			break;
		case string_and_notstring:
			printer_printf(&context->err_options, "если в инициализаторе встретилась строка, то и дальше "
												  "должны быть только строки\n");
			break;
		case wrong_init_in_actparam:
			printer_printf(&context->err_options, "в инициализаторе-фактическом параметре функции могут быть "
												  "только константы\n");
			break;
		case no_comma_or_end:
			printer_printf(&context->err_options, "в инициализаторе ожидали , или }\n");
			break;
		case no_comma_in_act_params_stanfunc: // OK
			printer_printf(&context->err_options, "в операции над строками после параметра нет , \n");
			break;
		case not_string_in_stanfunc:
			printer_printf(&context->err_options, "в операции над строками параметр не строка\n");
			break;
		case not_int_in_stanfunc:
			printer_printf(&context->err_options, "в этой операции этот параметр должен иметь тип ЦЕЛ\n");
			break;
		case not_float_in_stanfunc:
			printer_printf(&context->err_options, "в этой операции этот параметр должен иметь тип ВЕЩ\n");
			break;
		case not_point_string_in_stanfunc:
			printer_printf(&context->err_options, "в этой операции над строками первый параметр должен быть "
												  "указателем на строку\n");
			break;
		case not_rowofint_in_stanfunc:
			printer_printf(&context->err_options, "в этой операции этот параметр должен иметь тип массив "
												  "целых\n");
			break;
		case not_rowoffloat_in_stanfunc:
			printer_printf(&context->err_options, "в этой операции этот параметр должен иметь тип массив вещ\n");
			break;
		case not_array_in_stanfunc:
			printer_printf(&context->err_options, "в этой операции этот параметр должен иметь тип массив\n");
			break;
		default:
			printer_printf(&context->err_options, "этот код ошибки я прозевал\n");
	}
	// exit(2);
}

void set_errors_output(compiler_context *context, char *path)
{
	compiler_context_detach_io(context, IO_TYPE_ERROR);
	compiler_context_attach_io(context, path, IO_TYPE_ERROR, IO_SOURCE_FILE);
}

int get_exit_code(compiler_context *context)
{
	return context->error_flag2 != 0 || context->error_flag != 0;
}<|MERGE_RESOLUTION|>--- conflicted
+++ resolved
@@ -46,21 +46,13 @@
 	}
 }
 
-<<<<<<< HEAD
 void show_macro(compiler_context *context, int k, int nwe_line, int *s, int num)
-=======
-void show_macro(compiler_context *context, int k, int new_line, int *s)
->>>>>>> 06352d01
 {
 	int flag = 1;
 	int i = k;
 	int j = 0;
 
-<<<<<<< HEAD
 	printer_printf(&context->err_options, "line %i) ", nwe_line + num);
-=======
-	printer_printf(&context->err_options, "line %i) ", new_line + 1);
->>>>>>> 06352d01
 	while (s[i] != '\n' && s[i] != EOF)
 	{
 		printer_printchar(&context->err_options, s[i]);
@@ -111,30 +103,7 @@
 
 void error(compiler_context *context, int ernum)
 {
-<<<<<<< HEAD
-	int i = 0;
-=======
-	context->error_flag = 1;
-	context->tc = context->temp_tc;
-	if (!context->new_line_flag && context->curchar != EOF)
-	{
-		while (context->curchar != '\n' && context->curchar != EOF)
-		{
-			nextch(context);
-		}
-
-		if (context->curchar != EOF)
-		{
-			scaner(context);
-		}
-	}
-
-	if (context->curchar != EOF)
-	{
-		scaner(context);
-	}
 	/*int i = 0;
->>>>>>> 06352d01
 	int k = 0;
 
 	data_file *f;
@@ -170,7 +139,6 @@
 		new_line += control_after[i] - 1;
 		i++;
 	}
-<<<<<<< HEAD
 	nwe_line += 1;
 	//!!! const char *name - имя файла 
 	//!!! int *s - большой текст
@@ -179,10 +147,6 @@
 
 	
 	/*i = 0;
-=======
-	new_line += 1;
-	i = 0;
->>>>>>> 06352d01
 	k = 0;
 	if (f->include_source.str[0] != 0)
 	{
@@ -222,36 +186,29 @@
 		i++;
 	}
 
-<<<<<<< HEAD
-	show_macro(context, i, nwe_line, s, f->include_line);
-	*/
-	context->error_flag = 1;
-	context->tc = context->temp_tc;
-	if(!context->new_line_flag && context->curchar != EOF)
-	{
-		while(context->curchar != '\n' && context->curchar != EOF)
-		{
-			nextch(context); 
-		}
-		
-		if(context->curchar != EOF)
-		{
-			scaner(context);
-		}
-	}
-	
-	if(context->curchar != EOF)
-	{
-		scaner(context);
-	}
-	printer_printf(&context->err_options, "\n");
-	printer_printf(&context->err_options, "тип ошибки: ");
-=======
 	show_macro(context, i, new_line, s);
 	*/
 	print_error_location(context);
 	printer_printf(&context->err_options, "\x1B[1;31mошибка:\x1B[0m ");
->>>>>>> 06352d01
+	context->error_flag = 1;
+	context->tc = context->temp_tc;
+	if (!context->new_line_flag && context->curchar != EOF)
+	{
+		while (context->curchar != '\n' && context->curchar != EOF)
+		{
+			nextch(context);
+		}
+
+		if (context->curchar != EOF)
+		{
+			scaner(context);
+		}
+	}
+
+	if (context->curchar != EOF)
+	{
+		scaner(context);
+	}
 
 	switch (ernum)
 	{
