/*
 *	Copyright 2020 Andrey Terekhov, Victor Y. Fadeev
 *
 *	Licensed under the Apache License, Version 2.0 (the "License");
 *	you may not use this file except in compliance with the License.
 *	You may obtain a copy of the License at
 *
 *		http://www.apache.org/licenses/LICENSE-2.0
 *
 *	Unless required by applicable law or agreed to in writing, software
 *	distributed under the License is distributed on an "AS IS" BASIS,
 *	WITHOUT WARRANTIES OR CONDITIONS OF ANY KIND, either express or implied.
 *	See the License for the specific language governing permissions and
 *	limitations under the License.
 */

#include "syntax.h"
#include <stdlib.h>
<<<<<<< HEAD
#include "errors.h"
=======
#include "tree.h"
>>>>>>> 2a62533d


int getstatic(syntax *const sx, const int type)
{
	const int olddispl = sx->displ;
	sx->displ += sx->lg * size_of(sx, type);
	if (sx->lg > 0)
	{
		sx->maxdispl = (sx->displ > sx->maxdispl) ? sx->displ : sx->maxdispl;
	}
	else
	{
		sx->maxdisplg = -sx->displ;
	}
	return olddispl;
}

/**	Check if modes are equal */
int mode_is_equal(const syntax *const sx, const size_t first, const size_t second)
{
	if (sx->modetab[first] != sx->modetab[second])
	{
		return 0;
	}

	size_t length = 1;
	const int mode = sx->modetab[first];
	// Определяем, сколько полей надо сравнивать для различных типов записей
	if (mode == MSTRUCT || mode == MFUNCTION)
	{
		length = 2 + sx->modetab[first + 2];
	}

	for (size_t i = 1; i <= length; i++)
	{
		if (sx->modetab[first + i] != sx->modetab[second + i])
		{
			return 0;
		}
	}

	return 1;
}

/**	Check if representations are equal */
int repr_is_equal(const syntax *const sx, const size_t first, const size_t second)
{
	size_t i = 2;
	while (sx->reprtab[first + i] == sx->reprtab[second + i])
	{
		i++;
		if (sx->reprtab[first + i] == 0 && sx->reprtab[second + i] == 0)
		{
			return 1;
		}
	}
	return 0;
}


/*
 *	 __     __   __     ______   ______     ______     ______   ______     ______     ______
 *	/\ \   /\ "-.\ \   /\__  _\ /\  ___\   /\  == \   /\  ___\ /\  __ \   /\  ___\   /\  ___\
 *	\ \ \  \ \ \-.  \  \/_/\ \/ \ \  __\   \ \  __<   \ \  __\ \ \  __ \  \ \ \____  \ \  __\
 *	 \ \_\  \ \_\\"\_\    \ \_\  \ \_____\  \ \_\ \_\  \ \_\    \ \_\ \_\  \ \_____\  \ \_____\
 *	  \/_/   \/_/ \/_/     \/_/   \/_____/   \/_/ /_/   \/_/     \/_/\/_/   \/_____/   \/_____/
 */


int sx_init(syntax *const sx)
{
	if (sx == NULL)
	{
		return -1;
	}

	sx->pc = 4;
	sx->procd = 1;
	sx->funcnum = 2;
	sx->id = 2;
	sx->md = 1;
	sx->startmode = 1;
	sx->tc = 0;
	sx->rp = 1;

	sx->maxdisplg = 3;
	sx->main_ref = 0;
	
	sx->maxdispl = 3;
	sx->displ = -3;
	sx->curid = 2;
	sx->lg = -1;
	
	sx->prdf = -1;
	
	for (size_t i = 0; i < 256; i++)
	{
		sx->hashtab[i] = 0;
	}

	sx->current = NULL;

	return 0;
}

int sx_check(syntax *const sx, universal_io *const io)
{
	int error_flag = 0;
	
	if (sx->main_ref == 0)
	{
		error(io, no_main_in_program);
		error_flag = -1;
	}
	
	for (int i = 0; i <= sx->prdf; i++)
	{
		if (sx->predef[i])
		{
			error(io, predef_but_notdef, sx->reprtab, sx->predef[i]);
			error_flag = -1;
		}
	}
	return error_flag;
}


int mem_increase(syntax *const sx, const size_t value)
{
	if (sx == NULL)
	{
		return -1;
	}

	sx->pc += (int)value;
	return 0;
}

int mem_add(syntax *const sx, const int value)
{
	if (sx == NULL)
	{
		return -1;
	}

	sx->pc++;
	return mem_set(sx, sx->pc - 1, value);
}

int mem_set(syntax *const sx, const size_t index, const int value)
{
	if (sx == NULL || (int)index >= sx->pc)
	{
		return -1;
	}

	sx->mem[index] = value;
	return 0;
}

int mem_get(const syntax *const sx, const size_t index)
{
	if (sx == NULL || (int)index >= sx->pc)
	{
		return INT_MAX;
	}

	return sx->mem[index];
}

size_t mem_get_size(const syntax *const sx)
{
	if (sx == NULL)
	{
		return INT_MAX;
	}
	return sx->pc;
}


int proc_set(syntax *const sx, const size_t index, const int value)
{
	if (sx == NULL || (int)index >= sx->procd)
	{
		return -1;
	}

	sx->iniprocs[index] = value;
	return 0;
}

int proc_get(const syntax *const sx, const size_t index)
{
	if (sx == NULL || (int)index >= sx->procd)
	{
		return INT_MAX;
	}

	return sx->iniprocs[index];
}


int func_add(syntax *const sx, const size_t ref)
{
	if (sx == NULL)
	{
		return -1;
	}

	sx->funcnum++;
	return func_set(sx, sx->funcnum - 1, ref);
}

int func_set(syntax *const sx, const size_t index, const size_t ref)
{
	if (sx == NULL || index >= sx->funcnum)
	{
		return -1;
	}

	sx->functions[index] = ref;
	return 0;
}

size_t func_get(const syntax *const sx, const size_t index)
{
	if (sx == NULL || index >= sx->funcnum)
	{
		return SIZE_MAX;
	}

	return sx->functions[index];
}


size_t ident_add(syntax *const sx, const size_t repr, const int type, const int mode, const int func_def)
{
	const size_t lastid = sx->id;
	sx->id += 4;
	if (repr_get_reference(sx, repr) == 0) // это может быть только MAIN
	{
		if (sx->main_ref)
		{
			return SIZE_MAX;
		}
		sx->main_ref = lastid;
	}
	// Ссылка на описание с таким же представлением в предыдущем блоке
	const size_t pred = sx->identab[lastid] = sx->reprtab[repr + 1];
	if (pred)
	{
		// pred == 0 только для main, эту ссылку портить нельзя
		// ссылка на текущее описание с этим представлением
		// (это в reprtab)
		repr_set_reference(sx, repr, lastid);
	}
	
	if (type != 1 && pred >= sx->curid) // один  и тот же идент м.б. переменной и меткой
	{
		if (func_def == 3 ? 1 : sx->identab[pred + 1] > 0 ? 1 : func_def == 1 ? 0 : 1)
		{
			return SIZE_MAX - 1;	// 1
									// только определение функции может иметь 2
									// описания, т.е. иметь предописание
		}
	}
	
	sx->identab[lastid + 1] = (int)repr; // ссылка на представление
	ident_set_mode(sx, lastid, mode);
	if (type == 1)
	{
		ident_set_mode(sx, lastid, 0);	// 0, если первым встретился goto, когда встретим метку,
										// поставим 1
		ident_set_displ(sx, lastid, 0);	// при генерации кода когда встретим метку, поставим pc
	}
	else if (type >= 1000)
	{
		// Это описание типа, тогда type - 1000 – это номер инициирующей процедуры
		ident_set_displ(sx, lastid, type);
	}
	else if (type)
	{
		if (type < 0)
		{
			ident_set_displ(sx, lastid, -(sx->displ++));
			sx->maxdispl = sx->displ;
		}
		else // identtab[sx->id+3] - номер функции, если < 0, то
			 // это функция-параметр
		{
			ident_set_displ(sx, lastid, type);
			if (func_def == 2)
			{
				sx->identab[lastid + 1] *= -1; //это предописание
				sx->predef[++sx->prdf] = repr;
			}
			else
			{
				int i;
				
				for (i = 0; i <= sx->prdf; i++)
				{
					if (sx->predef[i] == repr)
					{
						sx->predef[i] = 0;
					}
				}
			}
		}
	}
	else
	{
		ident_set_displ(sx, lastid, getstatic(sx, mode));
	}
	return lastid;
}

int ident_get_mode(const syntax *const sx, const size_t index)
{
	if (sx == NULL || index >= sx->id)
	{
		return INT_MAX;
	}
	
	return sx->identab[index + 2];
}

int ident_set_mode(syntax *const sx, const size_t index, const int mode)
{
	if (sx == NULL || index >= sx->id)
	{
		return -1;
	}
	
	sx->identab[index + 2] = mode;
	return 0;
}

int ident_get_displ(const syntax *const sx, const size_t index)
{
	if (sx == NULL || index >= sx->id)
	{
		return INT_MAX;
	}
	
	return sx->identab[index + 3];
}

int ident_set_displ(syntax *const sx, const size_t index, const int displ)
{
	if (sx == NULL || index >= sx->id)
	{
		return -1;
	}
	
	sx->identab[index + 3] = displ;
	return 0;
}


int size_of(syntax *const sx, const int mode)
{
	return mode == LFLOAT ? 2 : (mode > 0 && mode_get(sx, mode) == MSTRUCT) ? mode_get(sx, mode + 1) : 1;
}

size_t mode_add(syntax *const sx, const int *const record, const size_t size)
{
	if (sx == NULL || record == NULL)
	{
		return SIZE_MAX;
	}

	sx->modetab[sx->md] = (int) sx->startmode;
	sx->startmode = sx->md++;
	for (size_t i = 0; i < size; i++)
	{
		sx->modetab[sx->md++] = record[i];
	}

	// Checking mode duplicates
	size_t old = sx->modetab[sx->startmode];
	while (old)
	{
		if (mode_is_equal(sx, sx->startmode + 1, old + 1))
		{
			sx->md = sx->startmode;
			sx->startmode = sx->modetab[sx->startmode];
			return old + 1;
		}
		else
		{
			old = sx->modetab[old];
		}
	}

	return sx->startmode + 1;
}

int mode_get(const syntax *const sx, const size_t index)
{
	if (sx == NULL || index >= sx->md)
	{
		return INT_MAX;
	}

	return sx->modetab[index];
}


size_t repr_add(syntax *const sx, const char32_t *const spelling)
{
	const size_t old_repr = sx->rp;
	uint8_t hash = 0;
	size_t i = 0;
	sx->rp += 2;

	do
	{
		 hash += (spelling[i] & 255);
		 sx->reprtab[sx->rp++] = spelling[i];
	} while (spelling[i++] != 0);

	sx->hash = (int)hash;

	size_t cur_repr = sx->hashtab[hash];
	if (cur_repr != 0)
	{
		do
		{
			if (repr_is_equal(sx, cur_repr, old_repr))
			{
				sx->rp = old_repr;
				return cur_repr;
			}
			else
			{
				cur_repr = sx->reprtab[cur_repr];
			}
		} while (cur_repr != 0);
	}

	sx->reprtab[old_repr] = (int)sx->hashtab[hash];
	sx->hashtab[hash] = old_repr;
	// 0 - только MAIN, (< 0) - ключевые слова, 1 - обычные иденты
	sx->reprtab[old_repr + 1] = (sx->keywordsnum) ? -((++sx->keywordsnum - 2) / 4) : 1;
	return old_repr;
}

int repr_get_spelling(const syntax *const sx, const size_t index, char32_t *const spelling)
{
	if (sx == NULL || index >= sx->rp)
	{
		return -1;
	}

	size_t i = 2;
	do
	{
		spelling[i] = sx->reprtab[index + i];
		i++;
	} while (sx->reprtab[index + i] != 0);
	return 0;
}

int repr_get_reference(const syntax *const sx, const size_t index)
{
	if (sx == NULL || index >= sx->rp)
	{
		return INT_MAX;
	}

	return sx->reprtab[index + 1];
}

int repr_set_reference(syntax *const sx, const size_t index, const size_t ref)
{
	if (sx == NULL || index >= sx->rp)
	{
		return -1;
	}

	sx->reprtab[index + 1] = (int)ref;
	return 0;
}


<<<<<<< HEAD
int enter_block_scope(syntax *const sx, int *const old_displ, int *const old_lg)
{
	if (sx == NULL)
	{
		return -1;
	}
	
	sx->curid = sx->id;
	*old_displ = sx->displ;
	*old_lg = sx->lg;
	return 0;
}

int exit_block_scope(syntax *const sx, const int old_displ, const int old_lg)
{
	if (sx == NULL)
	{
		return -1;
	}
	
	for (size_t i = sx->id - 4; i >= sx->curid; i -= 4)
	{
		sx->reprtab[sx->identab[i + 1] + 1] = sx->identab[i];
	}
	sx->displ = old_displ;
	sx->lg = old_lg;
	return 0;
}

int enter_func_scope(syntax *const sx)
{
	if (sx == NULL)
	{
		return INT_MAX;
	}
	
	const int old_displ = sx->displ;
	sx->curid = sx->id;
	sx->displ = 3;
	sx->maxdispl = 3;
	sx->lg = 1;
	
	return old_displ;
}

int exit_func_scope(syntax *const sx, const size_t pred, const int scope_start)
{
	if (sx == NULL || (int)pred >= sx->tc)
	{
		return -1;
	}
	
	for (size_t i = sx->id - 4; i >= sx->curid; i -= 4)
	{
		sx->reprtab[sx->identab[i + 1] + 1] = sx->identab[i];
	}
	sx->curid = 2; // все функции описываются на одном уровне
	sx->tree[pred] = sx->maxdispl;
	sx->lg = -1;
	sx->displ = scope_start;
	
	return 0;
=======
int tree_set_node(syntax *const sx, node *const nd)
{
	if (sx == NULL || !node_is_correct(nd))
	{
		return -1;
	}

	sx->current = nd;
	return 0;
}

int tree_next_node(syntax *const sx)
{
	if (sx == NULL || !node_is_correct(sx->current))
	{
		return -1;
	}

	*(sx->current) = node_get_next(sx->current);
	return !node_is_correct(sx->current);
}

node *tree_get_node(syntax *const sx)
{
	if (sx == NULL || !node_is_correct(sx->current))
	{
		return NULL;
	}

	return sx->current;
>>>>>>> 2a62533d
}<|MERGE_RESOLUTION|>--- conflicted
+++ resolved
@@ -16,11 +16,8 @@
 
 #include "syntax.h"
 #include <stdlib.h>
-<<<<<<< HEAD
 #include "errors.h"
-=======
 #include "tree.h"
->>>>>>> 2a62533d
 
 
 int getstatic(syntax *const sx, const int type)
@@ -507,7 +504,6 @@
 }
 
 
-<<<<<<< HEAD
 int enter_block_scope(syntax *const sx, int *const old_displ, int *const old_lg)
 {
 	if (sx == NULL)
@@ -570,7 +566,9 @@
 	sx->displ = scope_start;
 	
 	return 0;
-=======
+}
+
+
 int tree_set_node(syntax *const sx, node *const nd)
 {
 	if (sx == NULL || !node_is_correct(nd))
@@ -601,5 +599,4 @@
 	}
 
 	return sx->current;
->>>>>>> 2a62533d
 }