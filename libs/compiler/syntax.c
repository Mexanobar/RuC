--- conflicted
+++ resolved
@@ -171,11 +171,7 @@
 }
 
 /**	Check if modes are equal */
-<<<<<<< HEAD
-bool mode_is_equal(const syntax *const sx, const size_t first, const size_t second)
-=======
-static inline int mode_is_equal(const syntax *const sx, const size_t first, const size_t second)
->>>>>>> 6a8eec59
+static inline bool mode_is_equal(const syntax *const sx, const size_t first, const size_t second)
 {
 	if (vector_get(&sx->modes, first) != vector_get(&sx->modes, second))
 	{
