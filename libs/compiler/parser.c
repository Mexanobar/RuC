--- conflicted
+++ resolved
@@ -197,12 +197,4 @@
 	}
 
 	return ret;
-<<<<<<< HEAD
-}
-
-void to_tree(parser *const prs, const item_t operation)
-{
-	prs->nd = node_add_child(&prs->nd, operation);
-=======
->>>>>>> ceb1117e
 }