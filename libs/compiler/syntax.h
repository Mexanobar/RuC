/*
 *	Copyright 2020 Andrey Terekhov, Victor Y. Fadeev
 *
 *	Licensed under the Apache License, Version 2.0 (the "License");
 *	you may not use this file except in compliance with the License.
 *	You may obtain a copy of the License at
 *
 *		http://www.apache.org/licenses/LICENSE-2.0
 *
 *	Unless required by applicable law or agreed to in writing, software
 *	distributed under the License is distributed on an "AS IS" BASIS,
 *	WITHOUT WARRANTIES OR CONDITIONS OF ANY KIND, either express or implied.
 *	See the License for the specific language governing permissions and
 *	limitations under the License.
 */

#pragma once

#include "defs.h"
#include <limits.h>
#include <stddef.h>
#include <stdint.h>


#ifdef __cplusplus
extern "C" {
#endif

/** Global vars definition */
typedef struct syntax
{
	// mem, pc & iniprocs - usage here only for codes printing

	int mem[MAXMEMSIZE];		/**< Memory */
	int pc;						/**< Program counter */

	int iniprocs[INIPROSIZE];	/**< Init processes */
	int procd;					/**< Process management daemon */

	int functions[FUNCSIZE];	/**< Functions table */
	int funcnum;				/**< Number of functions */

	int identab[MAXIDENTAB];	/**< Identifiers table */
	int id;						/**< Number of identifiers */

	int modetab[MAXMODETAB];	/**< Modes table */
	int md;						/**< Number of modes */
	int startmode;				/**< Start of last record in modetab */
	
	int tree[MAXTREESIZE];		/**< Tree */
	int tc;						/**< Tree counter */

	int reprtab[MAXREPRTAB];	/**< Representations table */
	int rp;						/**< Representations size */
	int repr;					/**< Representations position */

	int maxdisplg;				/**< Max displacement */
	int wasmain;				/**< Main function flag */

	int anstdispl;				/**< Stack displacement */
} syntax;


/**
 *	Create Syntax structure
 *
 *	@return	Syntax structure
 */
syntax sx_create();


<<<<<<< HEAD
=======
/**
 *	Set value by index in memory table
 *
 *	@param	sx			Syntax structure
 *	@param	index		Index to record
 *	@param	value		Value to record
 *
 *	@return	@c 0 on success, @c -1 on failure
 */
int mem_set(syntax *const sx, const size_t index, const int value);

/**
 *	Get an item by index from memory table
 *
 *	@param	sx			Syntax structure
 *	@param	index		Index of record in table
 *
 *	@return	Item by index from table, @c INT_MAX on failure
 */
int mem_get(const syntax *const sx, const size_t index);


/**
 *	Set value by index in init processes table
 *
 *	@param	sx			Syntax structure
 *	@param	index		Index to record
 *	@param	value		Value to record
 *
 *	@return	@c 0 on success, @c -1 on failure
 */
int proc_set(syntax *const sx, const size_t index, const int value);

/**
 *	Get an item by index from init processes table
 *
 *	@param	sx			Syntax structure
 *	@param	index		Index of record in table
 *
 *	@return	Item by index from table, @c INT_MAX on failure
 */
int proc_get(const syntax *const sx, const size_t index);


>>>>>>> 072836f3
/**
 *	Add new record to functions table
 *
 *	@param	sx			Syntax structure
 *	@param	ref			Start of function definition in syntax tree
 *
 *	@return	@c 0 on success, @c -1 on failure
 */
int func_add(syntax *const sx, const size_t ref);

/**
 *	Set function start reference by index in functions table
 *
 *	@param	sx			Syntax structure
 *	@param	index		Index of record in functions table
 *	@param	ref			Start of function definition in syntax tree
 *
 *	@return	@c 0 on success, @c -1 on failure
 */
int func_set(syntax *const sx, const size_t index, const size_t ref);

/**
 *	Get an item from functions table by index
 *
 *	@param	sx			Syntax structure
 *	@param	index		Index of record in functions table
 *
 *	@return	Item by index from functions table, @c INT_MAX on failure
 */
int func_get(const syntax *const sx, const size_t index);



/**
 *	Add new record to modes table
 *
 *	@param	sx			Syntax structure
 *	@param	record		Pointer to the new record
 *	@param	size		Size of the new record
 *
 *	@return	Index of the new record in modes table, @c SIZE_MAX on failure
 */
size_t mode_add(syntax *const sx, const int *const record, const size_t size);

/**
 *	Get an item from modes table by index
 *
 *	@param	sx			Syntax structure
 *	@param	index		Index of record
 *
 *	@return	Item by index from modes table, @c INT_MAX on failure
 */
int mode_get(const syntax *const sx, const size_t index);

#ifdef __cplusplus
} /* extern "C" */
#endif<|MERGE_RESOLUTION|>--- conflicted
+++ resolved
@@ -69,8 +69,6 @@
 syntax sx_create();
 
 
-<<<<<<< HEAD
-=======
 /**
  *	Set value by index in memory table
  *
@@ -115,7 +113,6 @@
 int proc_get(const syntax *const sx, const size_t index);
 
 
->>>>>>> 072836f3
 /**
  *	Add new record to functions table
  *
