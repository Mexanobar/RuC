--- conflicted
+++ resolved
@@ -320,13 +320,8 @@
 		compiler_workspace_free(ws);
 		return 1;
 	}
-
-<<<<<<< HEAD
 	ret = compiler_workspace_compile(ws);
-=======
-	ret = compiler_workspace_compile(ws, path);
->>>>>>> 45df65cd
-	compiler_workspace_free(ws);
+
 
 	return ret;
 }