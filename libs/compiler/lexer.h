/*
 *	Copyright 2021 Andrey Terekhov, Victor Y. Fadeev, Ilya Andreev
 *
 *	Licensed under the Apache License, Version 2.0 (the "License");
 *	you may not use this file except in compliance with the License.
 *	You may obtain a copy of the License at
 *
 *		http://www.apache.org/licenses/LICENSE-2.0
 *
 *	Unless required by applicable law or agreed to in writing, software
 *	distributed under the License is distributed on an "AS IS" BASIS,
 *	WITHOUT WARRANTIES OR CONDITIONS OF ANY KIND, either express or implied.
 *	See the License for the specific language governing permissions and
 *	limitations under the License.
 */

#pragma once

#include <stdbool.h>
#include "errors.h"
#include "syntax.h"
#include "token.h"
#include "uniio.h"
#include "workspace.h"


#ifdef __cplusplus
extern "C" {
#endif

/** Lexer structure */
typedef struct lexer
{
	syntax *sx;								/**< Syntax structure */

	char32_t character;						/**< Current character */
<<<<<<< HEAD
	size_t location;						/**< */
	size_t repr;							/**< Pointer to representation of the read identifier */
	int num;								/**< Value of the read integer number */
	double num_double;						/**< Value of the read double number */
	size_t num_string;						/**< Index of string literal in strings vector */

=======
>>>>>>> 0eae6ec1
	vector lexstr;							/**< Representation of the read string literal */

	bool is_recovery_disabled;				/**< Set, if error recovery & multiple output disabled */
} lexer;

/**
 *	Create lexer structure
 *
 *	@param	ws		Compiler workspace
 *	@param	sx		Syntax structure
 *
 *	@return	Lexer
 */
lexer lexer_create(const workspace *const ws, syntax *const sx);

/**
 *	Lex next token from io
 *
 *	@param	lxr		Lexer
 *
 *	@return	Lexed token
 */
token lex(lexer *const lxr);

/**
 *	Peek next token from io
 *
 *	@param	lxr		Lexer
 *
 *	@return	Peeked token kind
 */
token_t peek(lexer *const lxr);

/**
 *	Free allocated memory
 *
 *	@param	lxr		Lexer
 *
 *	@return	@c 0 on success, @c -1 on failure
 */
int lexer_clear(lexer *const lxr);

#ifdef __cplusplus
} /* extern "C" */
#endif<|MERGE_RESOLUTION|>--- conflicted
+++ resolved
@@ -34,15 +34,6 @@
 	syntax *sx;								/**< Syntax structure */
 
 	char32_t character;						/**< Current character */
-<<<<<<< HEAD
-	size_t location;						/**< */
-	size_t repr;							/**< Pointer to representation of the read identifier */
-	int num;								/**< Value of the read integer number */
-	double num_double;						/**< Value of the read double number */
-	size_t num_string;						/**< Index of string literal in strings vector */
-
-=======
->>>>>>> 0eae6ec1
 	vector lexstr;							/**< Representation of the read string literal */
 
 	bool is_recovery_disabled;				/**< Set, if error recovery & multiple output disabled */
