/*
 *	Copyright 2021 Andrey Terekhov, Ilya Andreev
 *
 *	Licensed under the Apache License, Version 2.0 (the "License");
 *	you may not use this file except in compliance with the License.
 *	You may obtain a copy of the License at
 *
 *		http://www.apache.org/licenses/LICENSE-2.0
 *
 *	Unless required by applicable law or agreed to in writing, software
 *	distributed under the License is distributed on an "AS IS" BASIS,
 *	WITHOUT WARRANTIES OR CONDITIONS OF ANY KIND, either express or implied.
 *	See the License for the specific language governing permissions and
 *	limitations under the License.
 */

#include "operations.h"
#include "errors.h"


unary_t token_to_unary(const token_t token)
{
	switch (token)
	{
		case TK_PLUS_PLUS:		return UN_PREINC;
		case TK_MINUS_MINUS:	return UN_PREDEC;
		case TK_AMP:			return UN_ADDRESS;
		case TK_STAR:			return UN_INDIRECTION;
		case TK_PLUS:			return UN_PLUS;
		case TK_MINUS:			return UN_MINUS;
		case TK_TILDE:			return UN_NOT;
		case TK_EXCLAIM:		return UN_LOGNOT;
		case TK_ABS:			return UN_ABS;

		default:
			system_error(node_unexpected);
			return 0;
	}
}

binary_t token_to_binary(const token_t token)
{
	switch (token)
	{
		case TK_PLUS:					return BIN_ADD;
		case TK_MINUS:					return BIN_SUB;
		case TK_STAR:					return BIN_MUL;
		case TK_SLASH:					return BIN_DIV;
		case TK_PERCENT:				return BIN_REM;
		case TK_CARET:					return BIN_XOR;
		case TK_PIPE:					return BIN_OR;
		case TK_AMP:					return BIN_AND;
		case TK_EQUAL:					return BIN_ASSIGN;
		case TK_LESS:					return BIN_LT;
		case TK_GREATER:				return BIN_GT;
		case TK_PLUS_EQUAL:				return BIN_ADD_ASSIGN;
		case TK_MINUS_EQUAL:			return BIN_SUB_ASSIGN;
		case TK_STAR_EQUAL:				return BIN_MUL_ASSIGN;
		case TK_SLASH_EQUAL:			return BIN_DIV_ASSIGN;
		case TK_PERCENT_EQUAL:			return BIN_REM_ASSIGN;
		case TK_EXCLAIM_EQUAL:			return BIN_NE;
		case TK_CARET_EQUAL:			return BIN_XOR_ASSIGN;
		case TK_PIPE_EQUAL:				return BIN_OR_ASSIGN;
		case TK_PIPE_PIPE:				return BIN_LOG_OR;
		case TK_AMP_EQUAL:				return BIN_AND_ASSIGN;
		case TK_AMP_AMP:				return BIN_LOG_AND;
		case TK_EQUAL_EQUAL:			return BIN_EQ;
		case TK_LESS_EQUAL:				return BIN_LE;
		case TK_LESS_LESS:				return BIN_SHL;
		case TK_GREATER_EQUAL:			return BIN_GE;
		case TK_GREATER_GREATER:		return BIN_SHR;
		case TK_LESS_LESS_EQUAL:		return BIN_SHL_ASSIGN;
		case TK_GREATER_GREATER_EQUAL:	return BIN_SHR_ASSIGN;
		case TK_COMMA:					return BIN_COMMA;

		default:
			system_error(node_unexpected);
			return 0;
	}
}

instruction_t builtin_to_instruction(const builtin_t func)
{
	switch (func)
	{
		case BI_SQRT:					return IC_SQRT;
		case BI_EXP:					return IC_EXP;
		case BI_SIN:					return IC_SIN;
		case BI_COS:					return IC_COS;
		case BI_LOG:					return IC_LOG;
		case BI_LOG10:					return IC_LOG10;
		case BI_ASIN:					return IC_ASIN;
		case BI_RAND:					return IC_RAND;
		case BI_ROUND:					return IC_ROUND;
		case BI_STRCPY:					return IC_STRCPY;
		case BI_STRNCPY:				return IC_STRNCPY;
		case BI_STRCAT:					return IC_STRCAT;
		case BI_STRNCAT:				return IC_STRNCAT;
		case BI_STRCMP:					return IC_STRCMP;
		case BI_STRNCMP:				return IC_STRNCMP;
		case BI_STRSTR:					return IC_STRSTR;
		case BI_STRLEN:					return IC_STRLEN;
		case BI_ASSERT:					return IC_ASSERT;
		case BI_MSG_SEND:				return IC_MSG_SEND;
		case BI_MSG_RECEIVE:			return IC_MSG_RECEIVE;
<<<<<<< HEAD
		case BI_JOIN:					return IC_JOIN;
		case BI_SLEEP:					return IC_SLEEP;
		case BI_SEM_CREATE:				return IC_SEM_CREATE;
		case BI_SEM_WAIT:				return IC_SEM_WAIT;
		case BI_SEM_POST:				return IC_SEM_POST;
		case BI_CREATE:					return IC_CREATE;
		case BI_INIT:					return IC_INIT;
		case BI_DESTROY:				return IC_DESTROY;
		case BI_EXIT:					return IC_EXIT;
		case BI_GETNUM:					return IC_GETNUM;
=======
		case BI_T_JOIN:					return IC_JOIN;
		case BI_T_SLEEP:				return IC_SLEEP;
		case BI_SEM_CREATE:				return IC_SEM_CREATE;
		case BI_SEM_WAIT:				return IC_SEM_WAIT;
		case BI_SEM_POST:				return IC_SEM_POST;
		case BI_T_CREATE:				return IC_CREATE;
		case BI_T_INIT:					return IC_INIT;
		case BI_T_DESTROY:				return IC_DESTROY;
		case BI_T_EXIT:					return IC_EXIT;
		case BI_T_GETNUM:				return IC_GETNUM;
>>>>>>> ceb1117e
		case BI_ROBOT_SEND_INT:			return IC_ROBOT_SEND_INT;
		case BI_ROBOT_SEND_FLOAT:		return IC_ROBOT_SEND_FLOAT;
		case BI_ROBOT_SEND_STRING:		return IC_ROBOT_SEND_STRING;
		case BI_ROBOT_RECEIVE_INT:		return IC_ROBOT_RECEIVE_INT;
		case BI_ROBOT_RECEIVE_FLOAT:	return IC_ROBOT_RECEIVE_FLOAT;
		case BI_ROBOT_RECEIVE_STRING:	return IC_ROBOT_RECEIVE_STRING;
<<<<<<< HEAD
		case BI_FOPEN:					return IC_FOPEN;
		case BI_FGETC:					return IC_FGETC;
		case BI_FPUTC:					return IC_FPUTC;
		case BI_FCLOSE:					return IC_FCLOSE;
=======
>>>>>>> ceb1117e

		default:
			system_error(node_unexpected);
			return 0;
	}
}

bool operation_is_assignment(const binary_t operator)
{
	switch (operator)
	{
		case BIN_ASSIGN:
		case BIN_ADD_ASSIGN:
		case BIN_SUB_ASSIGN:
		case BIN_MUL_ASSIGN:
		case BIN_DIV_ASSIGN:
		case BIN_REM_ASSIGN:
		case BIN_XOR_ASSIGN:
		case BIN_OR_ASSIGN:
		case BIN_AND_ASSIGN:
		case BIN_SHL_ASSIGN:
		case BIN_SHR_ASSIGN:
			return true;

		default:
			return false;
	}
}<|MERGE_RESOLUTION|>--- conflicted
+++ resolved
@@ -103,18 +103,6 @@
 		case BI_ASSERT:					return IC_ASSERT;
 		case BI_MSG_SEND:				return IC_MSG_SEND;
 		case BI_MSG_RECEIVE:			return IC_MSG_RECEIVE;
-<<<<<<< HEAD
-		case BI_JOIN:					return IC_JOIN;
-		case BI_SLEEP:					return IC_SLEEP;
-		case BI_SEM_CREATE:				return IC_SEM_CREATE;
-		case BI_SEM_WAIT:				return IC_SEM_WAIT;
-		case BI_SEM_POST:				return IC_SEM_POST;
-		case BI_CREATE:					return IC_CREATE;
-		case BI_INIT:					return IC_INIT;
-		case BI_DESTROY:				return IC_DESTROY;
-		case BI_EXIT:					return IC_EXIT;
-		case BI_GETNUM:					return IC_GETNUM;
-=======
 		case BI_T_JOIN:					return IC_JOIN;
 		case BI_T_SLEEP:				return IC_SLEEP;
 		case BI_SEM_CREATE:				return IC_SEM_CREATE;
@@ -125,20 +113,16 @@
 		case BI_T_DESTROY:				return IC_DESTROY;
 		case BI_T_EXIT:					return IC_EXIT;
 		case BI_T_GETNUM:				return IC_GETNUM;
->>>>>>> ceb1117e
 		case BI_ROBOT_SEND_INT:			return IC_ROBOT_SEND_INT;
 		case BI_ROBOT_SEND_FLOAT:		return IC_ROBOT_SEND_FLOAT;
 		case BI_ROBOT_SEND_STRING:		return IC_ROBOT_SEND_STRING;
 		case BI_ROBOT_RECEIVE_INT:		return IC_ROBOT_RECEIVE_INT;
 		case BI_ROBOT_RECEIVE_FLOAT:	return IC_ROBOT_RECEIVE_FLOAT;
 		case BI_ROBOT_RECEIVE_STRING:	return IC_ROBOT_RECEIVE_STRING;
-<<<<<<< HEAD
 		case BI_FOPEN:					return IC_FOPEN;
 		case BI_FGETC:					return IC_FGETC;
 		case BI_FPUTC:					return IC_FPUTC;
 		case BI_FCLOSE:					return IC_FCLOSE;
-=======
->>>>>>> ceb1117e
 
 		default:
 			system_error(node_unexpected);
