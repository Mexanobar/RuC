--- conflicted
+++ resolved
@@ -6,13 +6,9 @@
 // http://www.lysator.liu.se/c/ANSI-C-grammar-y.html
 #define _CRT_SECURE_NO_WARNINGS
 
-<<<<<<< HEAD
-const char * name =  "../../../tests/Misha/badstrinit.c"; 
-/* "../../../tests/Golovan/dining_philosophers.c"; */
-=======
-const char * name = "../tests/printf/badstrinit.c";
+
+const char * name = "../tests/test.c";
              /*"../../../tests/Golovan/dining_philosophers.c";*/
->>>>>>> c5577931
 
 
 #include <stdio.h>
