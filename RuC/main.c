--- conflicted
+++ resolved
@@ -6,14 +6,9 @@
 // http://www.lysator.liu.se/c/ANSI-C-grammar-y.html
 #define _CRT_SECURE_NO_WARNINGS
 
-
-<<<<<<< HEAD
-
 const char * name = "tests/Egor/String/strcmp.c"; 
 //"tests/Egor/Macro/test4.c";
-=======
-const char * name =  "../../../tests/Egor/Macro/test4.c";
->>>>>>> 20ef65e0
+
 //"../../../tests/Fadeev/import_2.c";
              /* "../../../tests/Golovan/dining_philosophers.c"; */
 
