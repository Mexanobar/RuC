//
//  import.c
//
//  Created by Andrey Terekhov on 2/25/14.
//  Copyright (c) 2014 Andrey Terekhov. All rights reserved.
//

//#define ROBOT 1
//#include <unistd.h>
#define _CRT_SECURE_NO_WARNINGS
#include <stdlib.h>
#include <stdio.h>
#include <string.h>
#include <math.h>
#include <stdlib.h>

#include "th_static.h"


// Я исхожу из того, что нумерация нитей процедурой t_create начинается с 1 и идет последовательно
// в соответствии с порядком вызовов этой процудуры, главная программа имеет номер 0. Если стандарт POSIX
// этого не обеспечивает, это должен сделать Саша Головань.

// Память mem, как обычно, начинается с кода всей программы, включая нити, затем идут глобальные данные,
// затем куски для стеков и массивов гланой программы и нитей, каждый кусок имеет размер MAXMEMTHREAD.

// Поскольку и при запуске главной прграммы, и при запуске любой нити процудура t_create получает в качестве
// параметра одну и ту же процедуру interpreter, важно, чтобы при начале работы программы или нити были
// правильно установлены l, x и pc, причем все важные переменные были локальными, тогда дальше все
// переключения между нитями будут заботой ОС.

// Есть глобальный массив threads, i-ый элемент которого указывает на начало куска i-ой нити.
// Каждый кусок начинается с шапки, где хранятся l, x и pc, которые нужно установить в момент старта нити.

<<<<<<< HEAD
struct message{int numTh; int inf;} msg;
// numTh при посылке сообщения говорит куда, при приеме - откуда

/*int t_create(void(*func)(int), int arg);
int t_createDetached(void* (*func)(void *), void *arg);  // пока не буду

void t_exit();

void t_join(int numTh);    // пока не буду
int t_getNum();            // пока не буду
void t_sleep(int miliseconds);

int t_sem_create(int level);
void t_sem_wait(int numSem);
void t_sem_post(int numSem);

void t_msg_send(struct message msg);
struct message t_msg_receive();

// void* t_seize(void* (*func)(void *), void *arg);  // пока не буду

int __countTh = 1;
int __countThContainer = __COUNT_TH_CONTAINER_DEFAULT;

struct __msgList
{
    void *msg;
    struct __msgList *next;
};
struct __threadInfo
{
    pthread_t th;
    int isDetach;
    
    pthread_cond_t cond;
    pthread_mutex_t lock;
    struct __msgList *head;
    struct __msgList *tail;
};
struct __threadInfo *__threads;
int __countSem = 0;
int __countSemContainer = __COUNT_SEM_CONTAINER_DEFAULT;

sem_t *__sems;
pthread_rwlock_t __lock_t_create;
pthread_rwlock_t __lock_t_sem_create;
pthread_mutex_t __lock_t_seize;
int t_initAll()
{
    __threads = (struct __threadInfo *)malloc(__COUNT_TH_CONTAINER_DEFAULT * sizeof *__threads);
    if (!__threads)
    {
        perror("t_initAll : Threads contrainer memory allocation failed");
        exit(EXIT_FAILURE);
    }
    
    __sems = (sem_t *)malloc(__COUNT_SEM_CONTAINER_DEFAULT * sizeof *__sems);
    if (!__sems)
    {
        perror("t_initAll : Semaphores contrainer memory allocation failed");
        exit(EXIT_FAILURE);
    }
    
    int res = pthread_rwlock_init(&__lock_t_create, NULL);
    if (res != 0)
    {
        perror("t_initAll : pthread_rwlock_init of __lock_t_create failed");
        exit(EXIT_FAILURE);
    }
    __threads[0].th = pthread_self();
    __threads[0].isDetach = TRUE;
    
    res = pthread_cond_init(&(__threads[0].cond), NULL);
    if (res != 0)
    {
        perror("t_initAll : pthread_cond_init of __threads[0].cond failed");
        exit(EXIT_FAILURE);
    }
    
    res = pthread_mutex_init(&(__threads[0].lock), NULL);
    if (res != 0)
    {
        perror("t_initAll : pthread_mutex_init of __threads[0].lock failed");
        exit(EXIT_FAILURE);
    }
    
    __threads[0].head = NULL;
    __threads[0].tail = NULL;
    res = pthread_rwlock_init(&__lock_t_sem_create, NULL);
    if (res != 0)
    {
        perror("t_initAll : pthread_rwlock_init of __lock_t_sem_create failed");
        exit(EXIT_FAILURE);
    }
    pthread_mutexattr_t seize_attr;
    
    res = pthread_mutexattr_init(&seize_attr);
    if (res != 0)
    {
        perror("t_initAll : pthread_mutexattr_init of seize_attr failed");
        exit(EXIT_FAILURE);
    }
    
    res = pthread_mutexattr_settype(&seize_attr, PTHREAD_MUTEX_RECURSIVE);
    if (res != 0)
    {
        perror("t_initAll : pthread_mutexattr_settype of seize_attr failed");
        exit(EXIT_FAILURE);
    }
    
    res = pthread_mutex_init(&__lock_t_seize, &seize_attr);
    if (res != 0)
    {
        perror("t_initAll : pthread_mutex_init of __lock_t_seize and seize_attr failed");
        exit(EXIT_FAILURE);
    }
    
    res = pthread_mutexattr_destroy(&seize_attr);
    if (res != 0)
    {
        perror("t_initAll : pthread_mutexattr_destroy of seize_attr failed");
        exit(EXIT_FAILURE);
    }
    
    return 0;
}

void t_destroyAll();
int __t_create(pthread_attr_t *attr, void(*func)(int), int arg, int isDetach)
{
    int res = pthread_rwlock_wrlock(&__lock_t_create);
    if (res != 0)
    {
        perror("__t_create : pthread_rwlock_wrlock of __lock_t_create failed");
        exit(EXIT_FAILURE);
    }
    pthread_t th;
    
    res = pthread_create(&th, attr, func, (void*) arg);
    if (res != 0)
    {
        perror("t_create : Thread creation failed");
        exit(EXIT_FAILURE);
    }
    
    if (attr)
    {
        res = pthread_attr_destroy(attr);
        if(res != 0)
        {
            perror("t_create : Thread attribute destroy failed");
            exit(EXIT_FAILURE);
        }
    }
    if (__countTh >= __countThContainer)
    {
        struct __threadInfo * treadsEx = (struct __threadInfo *)realloc(__threads, 2 * __countThContainer * sizeof *__threads);
        if (treadsEx)
        {
            __countThContainer *= 2;
            __threads = treadsEx;
        }
        else
        {
            free(__threads);
            
            perror("t_create : Threads contrainer memory reallocation failed");
            exit(EXIT_FAILURE);
        }
    }
    
    __threads[__countTh].th = th;
    __threads[__countTh].isDetach = isDetach;
    
    res = pthread_cond_init(&(__threads[__countTh].cond), NULL);
    if (res != 0)
    {
        perror("__t_create : pthread_cond_init of __threads[__countTh].cond failed");
        exit(EXIT_FAILURE);
    }
    
    res = pthread_mutex_init(&(__threads[__countTh].lock), NULL);
    if (res != 0)
    {
        perror("__t_create : pthread_mutex_init of __threads[__countTh].lock failed");
        exit(EXIT_FAILURE);
    }
    
    __threads[__countTh].head = NULL;
    __threads[__countTh].tail = NULL;
    
    int retVal = __countTh++;
    
    res = pthread_rwlock_unlock(&__lock_t_create);
    if (res != 0)
    {
        perror("__t_create : pthread_rwlock_unlock of __lock_t_create failed");
        exit(EXIT_FAILURE);
    }
    
    return retVal;
}
int t_create(void(*func)(int), int arg)
{
    return __t_create(NULL, func, arg, FALSE);
}
int t_createDetached(void* (*func)(void *), void *arg)
{
    pthread_attr_t attr;
    
    int res = pthread_attr_init(&attr);
    if (res != 0)
    {
        perror("t_createDetached : Attribute creation failed");
        exit(EXIT_FAILURE);
    }
    
    res = pthread_attr_setdetachstate(&attr, PTHREAD_CREATE_DETACHED);
    if (res != 0)
    {
        perror("t_createDetached : Setting detached attribute failed");
        exit(EXIT_FAILURE);
    }
    
    return __t_create(&attr, func, arg, TRUE);
}

void t_exit()
{
    pthread_exit(NULL);
}
void t_join(int numTh)
{
    int res = pthread_rwlock_rdlock(&__lock_t_create);
    if (res != 0)
    {
        perror("t_join : pthread_rwlock_rdlock of __lock_t_create failed");
        exit(EXIT_FAILURE);
    }
    if (numTh > 0 && numTh < __countTh)
    {
        if (!__threads[numTh].isDetach)
        {
            pthread_t th = __threads[numTh].th;
            
            res = pthread_rwlock_unlock(&__lock_t_create);
            if (res != 0)
            {
                perror("t_join : pthread_rwlock_unlock of __lock_t_create failed");
                exit(EXIT_FAILURE);
            }
            
            res = pthread_join(th, NULL);
            if (res != 0)
            {
                perror("t_join : Thread join failed");
                exit(EXIT_FAILURE);
            }
        }
        else
        {
            perror("t_join : Thread join failed - thread is detached");
            exit(EXIT_FAILURE);
        }
    }
    else
    {
        perror("t_join : Thread join failed - number of thread is out of range");
        exit(EXIT_FAILURE);
    }
}

int t_getThNum()
{
    int res = pthread_rwlock_rdlock(&__lock_t_create);
    if (res != 0)
    {
        perror("t_getThNum : pthread_rwlock_rdlock of __lock_t_create failed");
        exit(EXIT_FAILURE);
    }
    
    pthread_t th = pthread_self();
    int index = -1;
    
    for (int i = 0; i < __countTh; i++)
    {
        if (pthread_equal(th, __threads[i].th))
        {
            index = i;
        }
    }
    
    if (index != -1)
    {
        res = pthread_rwlock_unlock(&__lock_t_create);
        if (res != 0)
        {
            perror("t_getThNum : pthread_rwlock_unlock of __lock_t_create failed");
            exit(EXIT_FAILURE);
        }
        
        return index;
    }
    
    perror("t_getThNum : Thread is not registered");
    exit(EXIT_FAILURE);
}

void t_sleep(int seconds)
{
    sleep(seconds);       // я хочу miliseconds ?
}

int t_sem_create(int level)
{
    int res = pthread_rwlock_wrlock(&__lock_t_sem_create);
    if (res != 0)
    {
        perror("t_sem_create : pthread_rwlock_wrlock of __lock_t_sem_create failed");
        exit(EXIT_FAILURE);
    }
    sem_t sem;
    
    res = sem_init(&sem, 0, level);
    if (res != 0)
    {
        perror("t_sem_create : Semaphore initilization failed");
        exit(EXIT_FAILURE);
    }
    if (__countSem >= __countSemContainer)
    {
        sem_t * semsEx = (sem_t *)realloc(__sems, 2 * __countSemContainer * sizeof *__sems);
        if (semsEx)
        {
            __countSemContainer *= 2;
            __sems = semsEx;
        }
        else
        {
            free(__sems);
            
            perror("t_sem_create : Semafors contrainer memory reallocation failed");
            exit(EXIT_FAILURE);
        }
    }
    __sems[__countSem] = sem;
    
    int retVal = __countSem++;
    
    res = pthread_rwlock_unlock(&__lock_t_sem_create);
    if (res != 0)
    {
        perror("t_sem_create : pthread_rwlock_unlock of __lock_t_sem_create failed");
        exit(EXIT_FAILURE);
    }
    
    return retVal;
}

void t_sem_wait(int numSem)
{
    int res = pthread_rwlock_rdlock(&__lock_t_sem_create);
    if (res != 0)
    {
        perror("t_sem_wait : pthread_rwlock_rdlock of __lock_t_sem_create failed");
        exit(EXIT_FAILURE);
    }
    
    if (numSem >= 0 && numSem < __countSem)
    {
        sem_t sem = __sems[numSem];
        
        res = pthread_rwlock_unlock(&__lock_t_sem_create);
        if (res != 0)
        {
            perror("t_sem_wait : pthread_rwlock_unlock of __lock_t_sem_create failed");
            exit(EXIT_FAILURE);
        }
        
        int res = sem_wait(&sem);
        if (res != 0)
        {
            perror("t_sem_wait : Semaphore wait failed");
            exit(EXIT_FAILURE);
        }
    }
    else
    {
        perror("t_sem_wait : Semaphore wait failed - number of semaphore is out of range");
        exit(EXIT_FAILURE);
    }
}

void t_sem_post(int numSem)
{
    int res = pthread_rwlock_rdlock(&__lock_t_sem_create);
    if (res != 0)
    {
        perror("t_sem_post : pthread_rwlock_rdlock of __lock_t_sem_create failed");
        exit(EXIT_FAILURE);
    }
    
    if (numSem >= 0 && numSem < __countSem)
    {
        sem_t sem = __sems[numSem];
        
        res = pthread_rwlock_unlock(&__lock_t_sem_create);
        if (res != 0)
        {
            perror("t_sem_post : pthread_rwlock_unlock of __lock_t_sem_create failed");
            exit(EXIT_FAILURE);
        }
        
        int res = sem_post(&sem);
        if (res != 0)
        {
            perror("t_sem_post : Semaphore post failed");
            exit(EXIT_FAILURE);
        }
    }
    else
    {
        perror("t_sem_post : Semaphore post failed - number of semaphore is out of range");
        exit(EXIT_FAILURE);
    }
}

void t_msg_send(struct message msg)
{
    int res = pthread_rwlock_rdlock(&__lock_t_create);
    if (res != 0)
    {
        perror("t_msg_send : pthread_rwlock_rdlock of __lock_t_create failed");
        exit(EXIT_FAILURE);
    }
    
    if (msg.numTh > 0 && msg.numTh < __countTh)
    {
        struct __threadInfo *th_info = &(__threads[msg.numTh]);
        
        res = pthread_rwlock_unlock(&__lock_t_create);
        if (res != 0)
        {
            perror("t_msg_send : pthread_rwlock_unlock of __lock_t_create failed");
            exit(EXIT_FAILURE);
        }
        res = pthread_mutex_lock(&(th_info->lock));
        if (res != 0)
        {
            perror("t_msg_send : pthread_mutex_lock of th_info.lock failed");
            exit(EXIT_FAILURE);
        }
        struct __msgList *next = (struct __msgList *)malloc(sizeof *next);
//        next->msg = msg;
        next->next = NULL;
        
        if (th_info->head)
        {
            th_info->tail->next = next;
            th_info->tail = next;
        }
        else
        {
            th_info->head = next;
            th_info->tail = next;
            
            res = pthread_cond_signal(&(th_info->cond));
            if (res != 0)
            {
                perror("t_msg_send : pthread_cond_signal of th_info.cond failed");
                exit(EXIT_FAILURE);
            }
        }
        res = pthread_mutex_unlock(&(th_info->lock));
        if (res != 0)
        {
            perror("t_msg_send : pthread_mutex_unlock of th_info.lock failed");
            exit(EXIT_FAILURE);
        }
    }
    else
    {
        perror("t_msg_send : Message send failed - number of thread is out of range");
        exit(EXIT_FAILURE);
    }
}

struct message t_msg_receive()
{
    struct message mes;      //  временное решение
    int res = pthread_rwlock_rdlock(&__lock_t_create);
    if (res != 0)
    {
        perror("t_msg_recieve : pthread_rwlock_rdlock of __lock_t_create failed");
        exit(EXIT_FAILURE);
    }
    
    int numTh = t_getThNum();
    struct __threadInfo *th_info = &(__threads[numTh]);
    
    res = pthread_rwlock_unlock(&__lock_t_create);
    if (res != 0)
    {
        perror("t_msg_recieve : pthread_rwlock_unlock of __lock_t_create failed");
        exit(EXIT_FAILURE);
    }
    res = pthread_mutex_lock(&(th_info->lock));
    if (res != 0)
    {
        perror("t_msg_recieve : pthread_mutex_lock of th_info.lock failed");
        exit(EXIT_FAILURE);
    }
    if (!th_info->head)
    {
        res = pthread_cond_wait(&(th_info->cond), &(th_info->lock));
        if (res != 0)
        {
            perror("t_msg_recieve : pthread_cond_wait of th_info.cond and th_info.lock failed");
            exit(EXIT_FAILURE);
        }
    }
    struct __msgList *exHead = th_info->head;
    void *msg = exHead->msg;
    th_info->head = exHead->next;
    
    if (!th_info->head)
    {
        th_info->tail = NULL;
    }
    
    free(exHead);
    res = pthread_mutex_unlock(&(th_info->lock));
    if (res != 0)
    {
        perror("t_msg_recieve : pthread_mutex_unlock of th_info.lock failed");
        exit(EXIT_FAILURE);
    }
    
//    return msg;
    return mes;
}

void* t_seize(void* (*func)(void *), void *arg)
{
    int res = pthread_mutex_lock(&__lock_t_seize);
    if (res != 0)
    {
        perror("t_seize : pthread_mutex_lock of __lock_t_seize failed");
        exit(EXIT_FAILURE);
    }
    
    void *ret = func(arg);
    
    res = pthread_mutex_unlock(&__lock_t_seize);
    if (res != 0)
    {
        perror("t_seize : pthread_mutex_unlock of __lock_t_seize failed");
        exit(EXIT_FAILURE);
    }
    
    return ret;
}

void t_destroyAll()
{
    int res;
    
    for (int i = 0; i < __countTh; i++)
    {
        res = pthread_cond_destroy(&(__threads[i].cond));
        if (res != 0)
        {
            perror("t_destroyAll : pthread_cond_destroy of __threads[i].cond failed");
            exit(EXIT_FAILURE);
        }
        res = pthread_mutex_destroy(&(__threads[i].lock));
        if (res != 0)
        {
            perror("t_destroyAll : pthread_mutex_destroy of __threads[i].lock failed");
            exit(EXIT_FAILURE);
        }
        
        struct __msgList *msg = __threads[i].head;
        __threads[i].head = NULL;
        __threads[i].tail = NULL;
        while (msg)
        {
            struct __msgList *exMsg = msg;
            msg = msg->next;
            free(exMsg);
        }
    }
    free(__threads);
    for (int i = 0; i < __countSem; i++)
    {
        res = sem_destroy(&(__sems[i]));
        if (res != 0)
        {
            perror("t_destroyAll : sem_destroy of __sems[i] failed");
            exit(EXIT_FAILURE);
        }
    }
    free(__sems);
    res = pthread_rwlock_destroy(&__lock_t_create);
    if (res != 0)
    {
        perror("t_destroyAll : pthread_rwlock_destroy of __lock_t_create failed");
        exit(EXIT_FAILURE);
    }
    
    res = pthread_rwlock_destroy(&__lock_t_sem_create);
    if (res != 0)
    {
        perror("t_destroyAll : pthread_rwlock_destroy of __lock_t_sem_create failed");
        exit(EXIT_FAILURE);
    }
    
    res = pthread_mutex_destroy(&__lock_t_seize);
    if (res != 0)
    {
        perror("t_destroyAll : pthread_mutex_destroy of __lock_t_seize failed");
        exit(EXIT_FAILURE);
    }
}*/

=======
>>>>>>> 5e2a2e4d
#include "Defs.h"
extern int szof(int);

#define I2CBUFFERSIZE 50

#define index_out_of_range    1
#define wrong_kop             2
#define wrong_arr_init        3
#define wrong_motor_num       4
#define wrong_motor_pow       5
#define wrong_digsensor_num   6
#define wrong_ansensor_num    7
#define wrong_robot_com       8
#define wrong_number_of_elems 9
#define zero_devide          10
#define float_zero_devide    11
#define mem_overflow         12
#define sqrt_from_negat      13
#define log_from_negat       14
#define log10_from_negat     15
#define wrong_asin           16
#define wrong_string_init    17
#define printf_runtime_crash 18

int g, iniproc, maxdisplg, wasmain;
int reprtab[MAXREPRTAB], rp, identab[MAXIDENTAB], id, modetab[MAXMODETAB], md;
int mem[MAXMEMSIZE], functions[FUNCSIZE], funcnum;
int threads[NUMOFTHREADS]; //, curthread, upcurthread;
int procd, iniprocs[INIPROSIZE], base = 0;
FILE *input;

#ifdef ROBOT
FILE *f1, *f2;   // файлы цифровых датчиков
const char* JD1 = "/sys/devices/platform/da850_trik/sensor_d1";
const char* JD2 = "/sys/devices/platform/da850_trik/sensor_d2";

int szof(int type)
{
    return type == LFLOAT ? 2 :
    (type > 0 && modetab[type] == MSTRUCT) ? modetab[type + 1] : 1;
}

int rungetcommand(const char *command)
{
    FILE *fp;
    int x = -1;
    char path[100] = {'\0'};
    
    /* Open the command for reading. */
    fp = popen(command, "r");
    if (fp == NULL)
        runtimeerr(wrong_robot_com, 0,0);
    
    /* Read the output a line at a time - output it. */
    while (fgets(path, sizeof(path)-1, fp) != NULL)
    {
        x = strtol(path, NULL, 16);
        printf("[%s] %d\n", path, x);
    }
    pclose(fp);
    return x;                   // ??????
}

#endif

void printf_char(int wchar)
{
    if (wchar<128)
        printf("%c", wchar);
    else
    {
        unsigned char first = (wchar >> 6) | /*0b11000000*/ 0xC0;
        unsigned char second = (wchar & /*0b111111*/ 0x3F) | /*0b10000000*/ 0x80;

        printf("%c%c", first, second);
    }
}

void fprintf_char(FILE *f, int wchar)
{    if (wchar<128)
    fprintf(f, "%c", wchar);
    else
    {
        unsigned char first = (wchar >> 6) | /*0b11000000*/ 0xC0;
        unsigned char second = (wchar & /*0b111111*/ 0x3F) | /*0b10000000*/ 0x80;

        fprintf(f, "%c%c", first, second);
    }
}

int getf_char()
{
    // reads UTF-8
    
    unsigned char firstchar, secondchar;
    
    if (scanf(" %c", &firstchar) == EOF)
        return EOF;
    else
        if ((firstchar & /*0b11100000*/0xE0) == /*0b11000000*/0xC0)
        {
            scanf("%c", &secondchar);
            return ((int)(firstchar & /*0b11111*/0x1F)) << 6 | (secondchar & /*0b111111*/0x3F);
        }
        else
            return firstchar;
}

void runtimeerr(int e, int i, int r)
{
    switch (e)
    {
        case index_out_of_range:
            printf("индекс %i за пределами границ массива %i\n", i, r-1);
            break;
        case wrong_kop:
            printf("команду %i я пока не реализовал\n", i);
            break;
        case wrong_arr_init:
            printf("массив с %i элементами инициализируется %i значениями\n", i, r);
            break;
        case wrong_string_init:
            printf("строковая переменная с %i элементами инициализируется строкой с %i литерами\n", i, r);
            break;
        case wrong_motor_num:
            printf("номер силового мотора %i, а должен быть от 1 до 4\n", i);
            break;
        case wrong_motor_pow:
            printf("задаваемая мощность мотора %i равна %i, а должна быть от -100 до 100\n", i, r);
            break;
        case wrong_digsensor_num:
            printf("номер цифрового сенсора %i, а должен быть 1 или 2\n", i);
            break;
        case wrong_ansensor_num:
            printf("номер аналогового сенсора %i, а должен быть от 1 до 6\n", i);
            break;
        case wrong_robot_com:
            printf("робот не может исполнить команду\n");
            break;
        case wrong_number_of_elems:
            printf("количество элементов в массиве по каждому измерению должно быть положительным, а тут %i\n", r);
            break;
        case zero_devide:
            printf("целое деление на 0\n");
            break;
        case float_zero_devide:
            printf("вещественное деление на 0\n");
            break;
        case mem_overflow:
            printf("переполнение памяти, скорее всего, нет выхода из рекурсии\n");
            break;
        case sqrt_from_negat:
            printf("попытка вычисления квадратного корня из отрицательного числа \n");
            break;
        case log_from_negat:
            printf("попытка вычисления натурального логарифма из 0 или отрицательного числа\n");
            break;
        case log10_from_negat:
            printf("попытка вычисления десятичного логарифма из 0 или отрицательного числа\n");
            break;
        case wrong_asin:
            printf("аргумент арксинуса должен быть в отрезке [-1, 1]\n");
            break;
            
        case printf_runtime_crash:
            printf("странно, printf не работает на этапе исполнения; ошибка коммпилятора");
            break;
        default:
            break;
    }
    exit(3);
}
/*
void prmem()
{
    int i;
    printf("mem=\n");
    for (i=g; i<=x; i++)
        printf("%i ) %i\n",i, mem[i]);
    printf("\n");
    
}
*/

void auxprintf(int strbeg, int databeg)
{
    int i, curdata = databeg + 1;
    for (i = strbeg; mem[i] != 0; ++i)
    {
        if (mem[i] == '%')
        {
            switch (mem[++i])
            {
                case 'i':
                case 1094:  // ц
                    printf("%i", mem[curdata++]);
                    break;

                case 'c':
                case 1083:  // л
                    printf_char(mem[curdata++]);
                    break;

                case 'f':
                case 1074:  // в
                    printf("%lf", *((double*) (&mem[curdata])));
                    curdata += 2;
                    break;

                case '%':
                    printf("%%");
                    break;

                default:

                    break;
            }
        }
        else
            printf_char(mem[i]);
    }
}

void auxprint(int beg, int t, char before, char after)
{
    double rf;
    int r = mem[beg];
    
    if (before)
        printf("%c", before);
    
    if (t == LINT)
        printf("%i", r);
    else if (t == LCHAR)
        printf_char(r);
    else if (t == LFLOAT)
    {
        memcpy(&rf, &mem[beg], sizeof(double));
        printf("%lf", rf);
    }
    else if (t == LVOID)
        printf(" значения типа ПУСТО печатать нельзя\n");
    
    // здесь t уже точно положительный
    else if (modetab[t] == MARRAY)
    {
        int rr = r, i, type = modetab[t+1], d;
        d = szof(type);
        
        if (type > 0)
            for (i=0; i<mem[rr-1]; i++)
                auxprint(rr + i * d, type, 0, '\n');
        else
            for (i=0; i<mem[rr-1]; i++)
                auxprint(rr + i * d, type, 0, (type == LCHAR ? 0 : ' '));
    }
    else if (modetab[t] == MSTRUCT)
    {
        int cnt = modetab[t+2], i;
        printf("{");
        for (i=2; i<=cnt; i+=2)
        {
            int type = modetab[t+i+1];
            if (type < 0)
                auxprint(beg, type, (i == 2 ? 0 : ' '), (i == cnt ? 0 : ','));
            else
                auxprint(beg, type, '\n', '\n');
            beg += szof(type);
        }
        printf("}");
    }
    else
        printf(" значения типа ФУНКЦИЯ и указателей печатать нельзя\n");
    
    if (after)
        printf("%c", after);
}

void auxget(int beg, int t)
{
    double rf;
//     printf("beg=%i t=%i\n", beg, t);
    if (t == LINT)
        scanf(" %i", &mem[beg]);
    else if (t == LCHAR)
    {
        mem[beg] = getf_char();
    }
    else if (t == LFLOAT)
    {
        scanf(" %lf", &rf);
        memcpy(&mem[beg], &rf, sizeof(double));
    }
    else if (t == LVOID)
        printf(" значения типа ПУСТО вводить нельзя\n");
    
    // здесь t уже точно положительный
    else if (modetab[t] == MARRAY)
    {
        int rr = mem[beg], i, type = modetab[t+1], d;
        d = szof(type);
        for (i=0; i<mem[rr-1]; i++)
            auxget(rr + i * d, type);
    }
    else if (modetab[t] == MSTRUCT)
    {
        int cnt = modetab[t+2], i;
        for (i=2; i<=cnt; i+=2)
        {
            int type = modetab[t+i+1];
            auxget(beg, type);
            beg += szof(type);
        }
    }
    else
        printf(" значения типа ФУНКЦИЯ и указателей вводить нельзя\n");
}

void* interpreter(void*);

int check_zero_int(int r)
{
    if (r == 0)
        runtimeerr(zero_devide, 0, 0);
    return r;
    
}

double check_zero_float(double r)
{
    if (r == 0)
        runtimeerr(float_zero_devide, 0, 0);
    return r;
}

int dsp(int di, int l)
{
    return di < 0 ? g - di : l + di;
}

void* interpreter(void* pcPnt)
{
    int l, x, pc = *((int*) pcPnt), numTh = t_getThNum();
    int N, bounds[100], d,from, prtype, cur0;
    int i,r, flagstop = 1, entry, di, di1, len;
    double lf, rf;
    threads[numTh] = cur0 = (numTh == 0 ? threads[0] : threads[numTh-1] + MAXMEMTHREAD);
    // область нити начинается с номера нити, потом идут 3 служебных слова процедуры
    mem[cur0] = numTh;
    l = mem[cur0+1];
    x = mem[cur0+2]+3;
    
//    printf("interpreter session numTh=%i l=%i x=%i pc=%i\n", numTh, l, x, pc);
    
    flagstop = 1;
    while (flagstop)
    {
        memcpy(&rf, &mem[x-1], sizeof(double));
            //    printf("pc=%i mem[pc]=%i rf=%f\n", pc, mem[pc], rf);
        
        //printf("running th #%i, cmd=%i\n", t_getThNum(), mem[pc]);
        switch (mem[pc++])
        {

            case STOP:
                flagstop = 0;
                threads[numTh+2] = x;
                break;
<<<<<<< HEAD
                
/*            case CREATEC:
            {
                int numTh = mem[pc++], cur0;
                threads[numTh] = cur0 = threads[numTh-1] + MAXMEMTHREAD;
                mem[cur0] = numTh;         // кажется, это не нужно
                mem[cur0+1] = cur0 + 4;    // l начала нити
                mem[cur0+2] = cur0 + 6;    // x
                mem[cur0+3] = pc;          // pc первой команды нити
                mem[cur0+4] = g;
                mem[cur0+5] = 0;
                mem[cur0+6] = 0;
                r = t_create(interpreter, numTh);
                if (r != numTh)
                    printf("bad t_create %i %i\n", r, numTh);
            }
=======

            case CREATEDIRECTC:
               t_create(interpreter, (void*)&pc);
                flagstop = 1;
                break;
            case CREATEC:
                i = mem[x];
                entry = functions[i > 0 ? i : mem[l-i]];
                pc = entry + 3;
                t_create(interpreter, (void*)&pc);
                flagstop = 1;
>>>>>>> 5e2a2e4d
                break;
 
            case JOINC:
                t_join(mem[x--]);
                break;
 
            case SLEEPC:
                t_sleep(mem[x--]);
                break;
                
            case EXITDIRECTC:
            case EXITC:
                printf("found exitc thread = %i\n", t_getThNum());
                t_exit();
                break;
 
            case SEMCREATEC:
                mem[x] = t_sem_create(mem[x]);
                break;
 
            case SEMPOSTC:
                t_sem_post(mem[x--]);
                break;
 
            case SEMWAITC:
                t_sem_wait(mem[x--]);
                break;
            
            case INITC:
                t_init();
                break;
                
            case DESTROYC:
                t_destroy();
                break;
                
            case MSGRECEIVEC:
            {
                struct msg_info m = t_msg_receive();
                mem[++x] = m.numTh;
                mem[++x] = m.data;
            }
                break;
 
            case MSGSENDC:
            {
                struct msg_info m;
                m.data = mem[x--];
                m.numTh = mem[x--];
                t_msg_send(m);
            }
                break;*/

    #ifdef ROBOT

            case SETMOTORC:
                r = mem[x--];
                n = mem[x--];
                if (n < 1 || n > 4)
                    runtimeerr(wrong_motor_num, n, 0);
                if (r < -100 || r > 100)
                    runtimeerr(wrong_motor_pow, n, r);
                memset(i2ccommand, '\0', I2CBUFFERSIZE);
                printf("i2cset -y 2 0x48 0x%x 0x%x b\n", 0x14 + n - 1, r);
                snprintf(i2ccommand, I2CBUFFERSIZE, "i2cset -y 2 0x48 0x%x 0x%x b", 0x14 + n - 1, r);
                system(i2ccommand);
                break;
                
            case GETDIGSENSORC:
                n = mem[x];
                if (n < 1 || n > 2)
                    runtimeerr(wrong_digsensor_num, n, 0);
                if (n == 1)
                    fscanf(f1, "%i", &i);
                else
                    fscanf(f2, "%i", &i);
                mem[x] = i;
                break;
                
            case GETANSENSORC:
                n = mem[x];
                if (n < 1 || n > 6)
                    runtimeerr(wrong_ansensor_num, n, 0);
                memset(i2ccommand, '\0', I2CBUFFERSIZE);
                printf("i2cget -y 2 0x48 0x%x\n", 0x26 - n);
                snprintf(i2ccommand, I2CBUFFERSIZE, "i2cget -y 2 0x48 0x%x", 0x26 - n);
                mem[x] = rungetcommand(i2ccommand);
                break;
    #endif
            case FUNCBEG:
                pc = mem[pc+1];
                break;
            case PRINT:
            {
                int t = mem[pc++];
                x -= szof(t);
                auxprint(x+1, t, 0, '\n');
            }
                break;
            case PRINTID:
                i = mem[pc++];              // ссылка на identtab
                prtype = identab[i+2];
                r = identab[i+1] + 2;       // ссылка на reprtab
                do
                    printf_char(reprtab[r++]);
                while (reprtab[r] != 0);
                
                if (prtype > 0 && modetab[prtype] == MARRAY && modetab[prtype+1] > 0)
                    auxprint(dsp(identab[i+3], l), prtype, '\n', '\n');
                else
                    auxprint(dsp(identab[i+3], l), prtype, ' ', '\n');
                break;

            /* Ожидает указатель на форматную строку на верхушке стека
             * Принимает единственным параметром суммарный размер того, что нужно напечатать
             * Проверок на типы не делает, этим занимался компилятор
             * Если захотим передавать динамически формируемые строки, нужно будет откуда-то брать весь набор типов печатаемого
             */
            case PRINTF:
            {
                int sumsize = mem[pc++];
                int strbeg = mem[x--];

                auxprintf(strbeg, x -= sumsize);
            }
                break;
            case GETID:
                i = mem[pc++];              // ссылка на identtab
                prtype = identab[i+2];
                r = identab[i+1] + 2;       // ссылка на reprtab
                do
                    printf_char(reprtab[r++]);
                while (reprtab[r] != 0);
                printf("\n");
                auxget(dsp(identab[i+3], l), prtype);
                break;
            case ABSIC:
                mem[x] = abs(mem[x]);
                break;
            case ABSC:
                rf = fabs(rf);
                memcpy(&mem[x-1], &rf, sizeof(double));
                break;
            case SQRTC:
                if (rf < 0)
                    runtimeerr(sqrt_from_negat, 0, 0);
                rf = sqrt(rf);
                memcpy(&mem[x-1], &rf, sizeof(double));
                break;
            case EXPC:
                rf = exp(rf);
                memcpy(&mem[x-1], &rf, sizeof(double));
                break;
            case SINC:
                rf = sin(rf);
                memcpy(&mem[x-1], &rf, sizeof(double));
                break;
            case COSC:
                rf = cos(rf);
                memcpy(&mem[x-1], &rf, sizeof(double));
                break;
            case LOGC:
                if (rf <= 0)
                    runtimeerr(log_from_negat, 0, 0);
                rf = log(rf);
                memcpy(&mem[x-1], &rf, sizeof(double));
                break;
            case LOG10C:
                if (rf <= 0)
                    runtimeerr(log10_from_negat, 0, 0);
                rf = log10(rf);
                memcpy(&mem[x-1], &rf, sizeof(double));
                break;
            case ASINC:
                if (rf < -1 || rf > 1)
                    runtimeerr(wrong_asin, 0, 0);
                rf = asin(rf);
                memcpy(&mem[x-1], &rf, sizeof(double));
                break;
            case RANDC:
                rf = (double)rand() / RAND_MAX;
                memcpy(&mem[++x], &rf, sizeof(double));
                ++x;
                break;
            case ROUNDC:
                mem[--x] = rf < 0 ? (int)(rf-0.5) : (int)(rf+0.5);
                break;
                
            case STRUCTWITHARR:
            {
                int oldpc, oldbase = base, procnum;
                base = (di = mem[pc++], di<0) ? g-di : l+di;
                procnum = mem[pc++];
                oldpc = pc;
                pc = procnum;
//                mem[threads[numTh]+1] = l;
                mem[threads[numTh]+2] = x;
                interpreter((void*) &pc);
                x = threads[numTh+2];
                pc = oldpc;
                base = oldbase;
                flagstop = 1;
           }
                break;
            case DEFARR:      // N, d, displ, proc     на стеке N1, N2, ... , NN
            {
                int N =      mem[pc++];
                int d =      mem[pc++];
                int curdsp = mem[pc++];
                int proc =   mem[pc++];
                int stackC0[10], stacki[10], i, curdim = 1;
                
                for (i=abs(N); i>0; i--)
                    if ((bounds[i] = mem[x--]) <= 0)
                        runtimeerr(wrong_number_of_elems, 0, bounds[i]);
                stacki[1] = 0;
                
                mem[++x] = bounds[1];
                mem[N > 0 ? (curdsp < 0 ? g - curdsp : l + curdsp) : base + curdsp] = stackC0[1] = x + 1;
                N = abs(N);
                x += bounds[1] * (curdim < N ? 1 : d);
                
                if (x >= threads[numTh] + MAXMEMTHREAD)
                    runtimeerr(mem_overflow, 0, 0);
                if (N == 1)
                {
                    if (proc)
                    {
                        int curx = x, oldbase = base, oldpc = pc, i;
                        for (i=stackC0[1]; i<=curx; i+=d)
                        {
                            pc = proc;   // вычисление границ очередного массива в структуре
                            base = i;
                            mem[threads[numTh]+2] = x;
                            interpreter((void*) &pc);
                            flagstop = 1;
                            x = threads[numTh+2];
                        }
                        pc = oldpc;
                        base = oldbase;
                    }
                }
                else
                {
              lab1: do
                    {
                // go down
                        mem[++x] = bounds[curdim+1];
                        mem[stackC0[curdim] + stacki[curdim]++] = stackC0[curdim+1] = x + 1;
                        x += bounds[curdim+1] * (curdim == N-1 ? d : 1);
                        
                        if (x >= threads[numTh] + MAXMEMTHREAD)
                            runtimeerr(mem_overflow, 0, 0);
                        ++curdim;
                        stacki[curdim] = 0;
                    }
                    while (curdim < N);
                // построена очередная вертикаль подмассивов
                   
                    if (proc)
                    {
                        int curx = x, oldbase = base, oldpc = pc, i;
                        for (i=stackC0[curdim]; i<=curx; i+=d)
                        {
                            pc = proc;   // вычисление границ очередного массива в структуре
                            base = i;
                            mem[threads[numTh]+2] = x;
                            interpreter((void*) &pc);
                            flagstop = 1;
                            x = threads[numTh+2];
                        }
                        pc = oldpc;
                        base = oldbase;
                    }
                // go right
                    --curdim;
                    if (stacki[curdim] < bounds[curdim])
                        goto lab1;
                // go up
                    if (curdim-- != N-1)
                        goto lab1;
                }
            }
                break;
            case LI:
                mem[++x] = mem[pc++];
                break;
            case LID:
                memcpy(&mem[++x], &mem[pc++], sizeof(double));
                ++x;
                ++pc;
                break;
            case LOAD:
                mem[++x] = mem[dsp(mem[pc++], l)];
                break;
            case LOADD:
                memcpy(&mem[++x], &mem[dsp(mem[pc++], l)], sizeof(double));
                ++x;
                break;
            case LAT:
                mem[x] = mem[mem[x]];
                break;
            case LATD:
                r = mem[x];
                mem[x++] = mem[r];
                mem[x] = mem[r+1];
                break;
            case LA:
                mem[++x] = dsp(mem[pc++], l);
                break;
            case CALL1:
                mem[l+1] = ++x;
                mem[x++] = l;
                mem[x++] = 0;    // следующая статика
                mem[x] = 0;      // pc в момент вызова
                break;
            case CALL2:
                i = mem[pc++];
                entry = functions[i > 0 ? i : mem[l-i]];
                l = mem[l+1];
                x = l + mem[entry+1] - 1;
                if (x >= threads[numTh] + MAXMEMTHREAD)
                    runtimeerr(mem_overflow, 0, 0);
                mem[l+2] = pc;
                pc = entry + 3;
                break;
            case RETURNVAL:
                d = mem[pc++];
                pc = mem[l+2];
                r = l;
                l = mem[l];
                mem[l+1] = 0;
                from = x-d;
                x = r-1;
                for (i=0; i<d; i++)
                    mem[++x] = mem[++from];
                break;
            case RETURNVOID:
                pc = mem[l+2];
                x = l-1;
                l = mem[l];
                mem[l+1] = 0;
                break;
            case NOP:
                ;
                break;
            case B:
            case STRING:
                pc = mem[pc];
                break;
            case BE0:
                pc = (mem[x--]) ?  pc + 1 : mem[pc];
                break;
            case BNE0:
                pc = (mem[x--]) ? mem[pc] : pc + 1;
                break;
            case SELECT:
                mem[x] += mem[pc++];   // ident displ
                break;
            case COPY00:
                di = dsp(mem[pc++], l);
                di1 = dsp(mem[pc++], l);
                len = mem[pc++];
                for (i=0; i<len; i++)
                    mem[di+i] =  mem[di1+i];
                break;
            case COPY01:
                di = dsp(mem[pc++], l);
                len = mem[pc++];
                di1 = mem[x--];
                for (i=0; i<len; i++)
                    mem[di+i] =  mem[di1+i];
                break;
            case COPY10:
                di =  mem[x];
                di1 = dsp(mem[pc++], l);
                len = mem[pc++];
                for (i=0; i<len; i++)
                    mem[di+i] =  mem[di1+i];
                break;
            case COPY10V:
                di =  mem[x--];
                di1 = dsp(mem[pc++], l);
                len = mem[pc++];
                for (i=0; i<len; i++)
                    mem[di+i] =  mem[di1+i];
                break;
            case COPY11:
                di1 = mem[x--];
                di =  mem[x];
                len = mem[pc++];
                for (i=0; i<len; i++)
                    mem[di+i] =  mem[di1+i];
                break;
            case COPY11V:
                di1 = mem[x--];
                di =  mem[x--];
                len = mem[pc++];
                for (i=0; i<len; i++)
                    mem[di+i] =  mem[di1+i];
                break;
            case COPY0ST:
                di = dsp(mem[pc++], l);
                len = mem[pc++];
                for (i=0; i<len; i++)
                    mem[++x] =  mem[di+i];

                break;
            case COPY1ST:
                di = mem[x--];
                len = mem[pc++];
                for (i=0; i<len; i++)
                    mem[++x] =  mem[di+i];
                break;
            case COPY0STASS:
                di = dsp(mem[pc++], l);
                len = mem[pc++];
                x -= len;
                for (i=0; i<len; i++)
                    mem[di+i] = mem[x+i+1];
                break;
            case COPY1STASS:
                len = mem[pc++];
                x -= len;
                di = mem[x];
                for (i=0; i<len; i++)
                    mem[di+i] = mem[x+i+1];
                break;
            case COPY1STASSV:
                len = mem[pc++];
                x -= len;
                di = mem[x--];
                for (i=0; i<len; i++)
                    mem[di+i] = mem[x+i+2];
                break;
                
            case SLICE:
                d = mem[pc++];
                i = mem[x--];        // index
                r = mem[x];          // array
                if (i < 0 || i >= mem[r-1])
                    runtimeerr(index_out_of_range, i, mem[r-1]);
                mem[x] = r + i * d;
                break;
            case STRINGINIT:
                di = mem[pc++];
                r = mem[di < 0 ? g - di : l + di];
                N = mem[r-1];
                from = mem[x--];
                d = mem[from-1];     // d - кол-во литер в строке-инициаторе
                if (N != d)
                    runtimeerr(wrong_string_init, N, d);
                for (i=0; i<N; i++)
                    mem[r+i] = mem[from+i];
                break;
            case ARRINIT:
                N = mem[pc++];       // N - размерность
                d = mem[pc++];       // d
                x -= mem[pc++];      // сколько всего слов во всех элементах инициализации
                from = x + 1;
            {
                int stA[10], stN[10], sti[10], stpnt = 1, i, j;
                stA[1] = mem[dsp(mem[pc++], l)];
                stN[1] = mem[stA[1]-1];
                for (i=2; i<10; ++i)
                    sti[i] = 0;
                sti[1] = -1;
                if (N == 1)
                {
                    for (i=0; i<stN[1]; i+=d)
                        for (j=0; j<d; j++)
                            mem[stA[stpnt]+i+j] = mem[from++];
                }
                else
                {
            goright:
                    if (stpnt == 1 && sti[1] == stN[1]-1)
                        goto labexit;
                    else /* if (++sti[stpnt] < stN[stpnt]) */
                    {
                        if (++sti[stpnt] == stN[stpnt])
                        {
                            --stpnt;
                            goto goright;
                        }
                        stA[stpnt] += sti[stpnt];
                    }
            godown: while (stpnt < N)
                    {
                        stA[stpnt+1] = mem[stA[stpnt]];
                        sti[++stpnt] = 0;
                        stN[stpnt] = mem[stA[stpnt]-1];

                    }
                for (i=0; i<stN[stpnt]; i+=d)
                        for (j=0; j<d; j++)
                        {
                            mem[stA[stpnt]+i+j] = mem[from++];
                        }
                if (N > 1)
                    --stpnt;
                goto goright;
                }
            labexit:;
            }
                break;
            case WIDEN:
                rf = (double)mem[x];
                memcpy(&mem[x++], &rf, sizeof(double));
                break;
            case WIDEN1:
                mem[x+1] = mem[x];
                mem[x] = mem[x-1];
                rf = (double)mem[x-2];
                memcpy(&mem[x-2], &rf, sizeof(double));
                ++x;
                break;
            case _DOUBLE:
                r = mem[x];
                mem[++x] = r;
                break;
                
                
            case ASS:
                mem[dsp(mem[pc++], l)] = mem[x];
                break;
            case REMASS:
                r = mem[dsp(mem[pc++], l)] %= check_zero_int(mem[x]);
                mem[x] = r;
                break;
            case SHLASS:
                r = mem[dsp(mem[pc++], l)] <<= mem[x];
                mem[x] = r;
                break;
            case SHRASS:
                r = mem[dsp(mem[pc++], l)] >>= mem[x];
                mem[x] = r;
                break;
            case ANDASS:
                r = mem[dsp(mem[pc++], l)] &= mem[x];
                mem[x] = r;
                break;
            case EXORASS:
                r = mem[dsp(mem[pc++], l)] ^= mem[x];
                mem[x] = r;
                break;
            case ORASS:
                r = mem[dsp(mem[pc++], l)] |= mem[x];
                mem[x] = r;
                break;
            case PLUSASS:
                r = mem[dsp(mem[pc++], l)] += mem[x];
                mem[x] = r;
                break;
            case MINUSASS:
                r = mem[dsp(mem[pc++], l)] -= mem[x];
                mem[x] = r;
                break;
            case MULTASS:
                r = mem[dsp(mem[pc++], l)] *= mem[x];
                mem[x] = r;
                break;
            case DIVASS:
                r = mem[dsp(mem[pc++], l)] /= check_zero_int(mem[x]);
                mem[x] = r;
                break;
                
            case ASSV:
                mem[dsp(mem[pc++], l)] = mem[x--];
                break;
            case REMASSV:
                mem[dsp(mem[pc++], l)] %= check_zero_int(mem[x--]);
                break;
            case SHLASSV:
                mem[dsp(mem[pc++], l)] <<= mem[x--];
                break;
            case SHRASSV:
                mem[dsp(mem[pc++], l)] >>= mem[x--];
                break;
            case ANDASSV:
                mem[dsp(mem[pc++], l)] &= mem[x--];
                break;
            case EXORASSV:
                mem[dsp(mem[pc++], l)] ^= mem[x--];
                break;
            case ORASSV:
                mem[dsp(mem[pc++], l)] |= mem[x--];
                break;
            case PLUSASSV:
                mem[dsp(mem[pc++], l)] += mem[x--];
                break;
            case MINUSASSV:
                mem[dsp(mem[pc++], l)] -= mem[x--];
                break;
            case MULTASSV:
                mem[dsp(mem[pc++], l)] *= mem[x--];
                break;
            case DIVASSV:
                mem[dsp(mem[pc++], l)] /= check_zero_int(mem[x--]);
                break;
                
            case ASSAT:
                r = mem[mem[x-1]] = mem[x];
                mem[--x] = r;
                break;
            case REMASSAT:
                r = mem[mem[x-1]] %= check_zero_int(mem[x]);
                mem[--x] = r;
                break;
            case SHLASSAT:
                r = mem[mem[x-1]] <<= mem[x];
                mem[--x] = r;
                break;
            case SHRASSAT:
                r = mem[mem[x-1]] >>= mem[x];
                mem[--x] = r;
                break;
            case ANDASSAT:
                r = mem[mem[x-1]] &= mem[x];
                mem[--x] = r;
                break;
            case EXORASSAT:
                r = mem[mem[x-1]] ^= mem[x];
                mem[--x] = r;
                break;
            case ORASSAT:
                r = mem[mem[x-1]] |= mem[x];
                mem[--x] = r;
                break;
            case PLUSASSAT:
                r = mem[mem[x-1]] += mem[x];
                mem[--x] = r;
                break;
            case MINUSASSAT:
                r = mem[mem[x-1]] -= mem[x];
                mem[--x] = r;
                break;
            case MULTASSAT:
                r = mem[mem[x-1]] *= mem[x];
                mem[--x] = r;
                break;
            case DIVASSAT:
                r = mem[mem[x-1]] /= check_zero_int(mem[x]);
                mem[--x] = r;
                break;
                
            case ASSATV:
                mem[mem[x-1]] = mem[x];
                x--;
                break;
            case REMASSATV:
                mem[mem[x-1]] %= check_zero_int(mem[x]);
                x--;
                break;
            case SHLASSATV:
                mem[mem[x-1]] <<= mem[x];
                x--;
                break;
            case SHRASSATV:
                mem[mem[x-1]] >>= mem[x];
                x--;
                break;
            case ANDASSATV:
                mem[mem[x-1]] &= mem[x];
                x--;
                break;
            case EXORASSATV:
                mem[mem[x-1]] ^= mem[x];
                x--;
                break;
            case ORASSATV:
                mem[mem[x-1]] |= mem[x];
                x--;
                break;
            case PLUSASSATV:
                mem[mem[x-1]] += mem[x];
                x--;
                break;
            case MINUSASSATV:
                mem[mem[x-1]] -= mem[x];
                x--;
                break;
            case MULTASSATV:
                mem[mem[x-1]] *= mem[x];
                x--;
                break;
            case DIVASSATV:
                mem[mem[x-1]] /= check_zero_int(mem[x]);
                x--;
                break;
                
            case LOGOR:
                mem[x-1] = mem[x-1] || mem[x];
                x--;
                break;
            case LOGAND:
                mem[x-1] = mem[x-1] && mem[x];
                x--;
                break;
            case LOR:
                mem[x-1] |= mem[x];
                x--;
                break;
            case LEXOR:
                mem[x-1] ^= mem[x];
                x--;
                break;
            case LAND:
                mem[x-1] &= mem[x];
                x--;
                break;
            case LSHR:
                mem[x-1] >>= mem[x];
                x--;
                break;
            case LSHL:
                mem[x-1] <<= mem[x];
                x--;
                break;
            case LREM:
                mem[x-1] %= mem[x];
                x--;
                break;
            case EQEQ:
                mem[x-1] = mem[x-1] == mem[x];
                x--;
                break;
            case NOTEQ:
                mem[x-1] = mem[x-1] != mem[x];
                x--;
                break;
            case LLT:
                mem[x-1] = mem[x-1] < mem[x];
                x--;
                break;
            case LGT:
                mem[x-1] = mem[x-1] > mem[x];
                x--;
                break;
            case LLE:
                mem[x-1] = mem[x-1] <= mem[x];
                x--;
                break;
            case LGE:
                mem[x-1] = mem[x-1] >= mem[x];
                x--;
                break;
            case LPLUS:
                mem[x-1] += mem[x];
                x--;
                break;
            case LMINUS:
                mem[x-1] -= mem[x];
                x--;
                break;
            case LMULT:
                mem[x-1] *= mem[x];
                x--;
                break;
            case LDIV:
                mem[x-1] /= check_zero_int(mem[x]);
                x--;
                break;
            case POSTINC:
                mem[++x] = mem[r=dsp(mem[pc++], l)];
                mem[r]++;
                break;
            case POSTDEC:
                mem[++x] = mem[r=dsp(mem[pc++], l)];
                mem[r]--;
                break;
            case INC:
                mem[++x] = ++mem[dsp(mem[pc++], l)];
                break;
            case DEC:
                mem[++x] = --mem[dsp(mem[pc++], l)];
                break;
            case POSTINCAT:
                mem[x] = mem[r=mem[x]];
                mem[r]++;
                break;
            case POSTDECAT:
                mem[x] = mem[r=mem[x]];
                mem[r]--;
                break;
            case INCAT:
                mem[x] = ++mem[mem[x]];
                break;
            case DECAT:
                mem[x] = --mem[mem[x]];
                break;
            case INCV:
            case POSTINCV:
                mem[dsp(mem[pc++], l)]++;
                break;
            case DECV:
            case POSTDECV:
                mem[dsp(mem[pc++], l)]--;
                break;
            case INCATV:
            case POSTINCATV:
                mem[mem[x--]]++;
                break;
            case DECATV:
            case POSTDECATV:
                mem[mem[x--]]--;
                break;
                
            case UNMINUS:
                mem[x] = -mem[x];
                break;
 
            case ASSR:
                mem[r=dsp(mem[pc++], l)] = mem[x-1];
                mem[r+1] = mem[x];
                break;
            case PLUSASSR:
                memcpy(&lf, &mem[i=dsp(mem[pc++], l)], sizeof(double));
                lf += rf;
                memcpy(&mem[x-1], &lf, sizeof(double));
                memcpy(&mem[i], &lf, sizeof(double));
                break;
            case MINUSASSR:
                memcpy(&lf, &mem[i=dsp(mem[pc++], l)], sizeof(double));
                lf -= rf;
                memcpy(&mem[x-1], &lf, sizeof(double));
                memcpy(&mem[i], &lf, sizeof(double));
                break;
            case MULTASSR:
                memcpy(&lf, &mem[i=dsp(mem[pc++], l)], sizeof(double));
                lf *= rf;
                memcpy(&mem[x-1], &lf, sizeof(double));
                memcpy(&mem[i], &lf, sizeof(double));
                break;
            case DIVASSR:
                memcpy(&lf, &mem[i=dsp(mem[pc++], l)], sizeof(double));
                lf /= check_zero_float(rf);
                memcpy(&mem[x-1], &lf, sizeof(double));
                memcpy(&mem[i], &lf, sizeof(double));
                break;
                
            case ASSATR:
                r = mem[x-2];
                mem[r] = mem[x-2] = mem[x-1];
                mem[r+1] = mem[x-1] = mem[x];
                x--;
                break;
            case PLUSASSATR:
                memcpy(&lf, &mem[i=mem[x-=2]], sizeof(double));
                lf += rf;
                memcpy(&mem[x++], &lf, sizeof(double));
                memcpy(&mem[i], &lf, sizeof(double));
                break;
            case MINUSASSATR:
                memcpy(&lf, &mem[i=mem[x-=2]], sizeof(double));
                lf -= rf;
                memcpy(&mem[x++], &lf, sizeof(double));
                memcpy(&mem[i], &lf, sizeof(double));
                break;
            case MULTASSATR:
                memcpy(&lf, &mem[i=mem[x-=2]], sizeof(double));
                lf *= rf;
                memcpy(&mem[x++], &lf, sizeof(double));
                memcpy(&mem[i], &lf, sizeof(double));
                break;
            case DIVASSATR:
                memcpy(&lf, &mem[i=mem[x-=2]], sizeof(double));
                lf /= check_zero_float(rf);
                memcpy(&mem[x++], &lf, sizeof(double));
                memcpy(&mem[i], &lf, sizeof(double));
                break;
 
            case ASSRV:
                r = dsp(mem[pc++], l);
                mem[r+1] = mem[x--];
                mem[r] = mem[x--];
                memcpy(&lf, &mem[r], sizeof(double));
                break;
            case PLUSASSRV:
                memcpy(&lf, &mem[i=dsp(mem[pc++], l)], sizeof(double));
                lf += rf;
                memcpy(&mem[i], &lf, sizeof(double));
                x -= 2;
                break;
            case MINUSASSRV:
                memcpy(&lf, &mem[i=dsp(mem[pc++], l)], sizeof(double));
                lf -= rf;
                memcpy(&mem[i], &lf, sizeof(double));
                x -= 2;
                break;
            case MULTASSRV:
                memcpy(&lf, &mem[i=dsp(mem[pc++], l)], sizeof(double));
                lf *= rf;
                memcpy(&mem[i], &lf, sizeof(double));
                x -= 2;
                break;
            case DIVASSRV:
                memcpy(&lf, &mem[i=dsp(mem[pc++], l)], sizeof(double));
                lf /= check_zero_float(rf);
                memcpy(&mem[i], &lf, sizeof(double));
                x -= 2;
                break;
            
            case ASSATRV:
                r = mem[x-2];
                mem[r+1] = mem[x--];
                mem[r] = mem[x--];
                break;
            case PLUSASSATRV:
                memcpy(&lf, &mem[i=mem[x-=2]], sizeof(double));
                lf += rf;
                memcpy(&mem[i], &lf, sizeof(double));
                --x;
                break;
            case MINUSASSATRV:
                memcpy(&lf, &mem[i=mem[x-=2]], sizeof(double));
                lf -= rf;
                memcpy(&mem[i], &lf, sizeof(double));
                --x;
                break;
            case MULTASSATRV:
                memcpy(&lf, &mem[i=mem[x-=2]], sizeof(double));
                lf *= rf;
                memcpy(&mem[i], &lf, sizeof(double));
                --x;
                break;
            case DIVASSATRV:
                memcpy(&lf, &mem[i=mem[x-=2]], sizeof(double));
                lf /= check_zero_float(rf);
                memcpy(&mem[i], &lf, sizeof(double));
                --x;
                break;
                
            case EQEQR:
                memcpy(&lf, &mem[x-=3], sizeof(double));
                mem[x] = lf == rf;
                break;
            case NOTEQR:
                memcpy(&lf, &mem[x-=3], sizeof(double));
                mem[x] = lf != rf;
                break;
            case LLTR:
                memcpy(&lf, &mem[x-=3], sizeof(double));
                mem[x] = lf < rf;
                break;
            case LGTR:
                memcpy(&lf, &mem[x-=3], sizeof(double));
                mem[x] = lf > rf;
                break;
            case LLER:
                memcpy(&lf, &mem[x-=3], sizeof(double));
                mem[x] = lf <= rf;
                break;
            case LGER:
                memcpy(&lf, &mem[x-=3], sizeof(double));
                mem[x] = lf >= rf;
                break;
            case LPLUSR:
                memcpy(&lf, &mem[x-=3], sizeof(double));
                lf += rf;
                memcpy(&mem[x++], &lf, sizeof(double));
                break;
            case LMINUSR:
                memcpy(&lf, &mem[x-=3], sizeof(double));
                lf -= rf;
                memcpy(&mem[x++], &lf, sizeof(double));
                break;
            case LMULTR:
                memcpy(&lf, &mem[x-=3], sizeof(double));
                lf *= rf;
                memcpy(&mem[x++], &lf, sizeof(double));
                break;
            case LDIVR:
                memcpy(&lf, &mem[x-=3], sizeof(double));
                lf /= check_zero_float(rf);
                memcpy(&mem[x++], &lf, sizeof(double));
                break;
            case POSTINCR:
                memcpy(&rf, &mem[i=dsp(mem[pc++], l)], sizeof(double));
                memcpy(&mem[x+1], &rf, sizeof(double));
                x += 2;
                ++rf;
                memcpy(&mem[i], &rf, sizeof(double));
                break;
            case POSTDECR:
                memcpy(&rf, &mem[i=dsp(mem[pc++], l)], sizeof(double));
                memcpy(&mem[x+1], &rf, sizeof(double));
                x += 2;
                --rf;
                memcpy(&mem[i], &rf, sizeof(double));
                break;
            case INCR:
                memcpy(&rf, &mem[i=dsp(mem[pc++], l)], sizeof(double));
                ++rf;
                memcpy(&mem[x+1], &rf, sizeof(double));
                x += 2;
                memcpy(&mem[i], &rf, sizeof(double));
                break;
            case DECR:
                memcpy(&rf, &mem[i=dsp(mem[pc++], l)], sizeof(double));
                --rf;
                memcpy(&mem[x+1], &rf, sizeof(double));
                x += 2;
                memcpy(&mem[i], &rf, sizeof(double));
                break;
            case POSTINCATR:
                memcpy(&rf, &mem[i=mem[x]], sizeof(double));
                memcpy(&mem[x+1], &rf, sizeof(double));
                x+=2;
                ++rf;
                memcpy(&mem[i], &rf, sizeof(double));
                break;
            case POSTDECATR:
                memcpy(&rf, &mem[i=mem[x]], sizeof(double));
                memcpy(&mem[x+1], &rf, sizeof(double));
                x+=2;
                --rf;
                memcpy(&mem[i], &rf, sizeof(double));
                break;
            case INCATR:
                memcpy(&rf, &mem[i=mem[x]], sizeof(double));
                ++rf;
                memcpy(&mem[x+1], &rf, sizeof(double));
                x += 2;
                memcpy(&mem[i], &rf, sizeof(double));
                break;
            case DECATR:
                memcpy(&rf, &mem[i=mem[x]], sizeof(double));
                --rf;
                memcpy(&mem[x+1], &rf, sizeof(double));
                x += 2;
                memcpy(&mem[i], &rf, sizeof(double));
                break;
            case INCRV:
            case POSTINCRV:
                memcpy(&rf, &mem[i=dsp(mem[pc++], l)], sizeof(double));
                ++rf;
                memcpy(&mem[i], &rf, sizeof(double));
                break;
            case DECRV:
            case POSTDECRV:
                memcpy(&rf, &mem[i=dsp(mem[pc++], l)], sizeof(double));
                --rf;
                memcpy(&mem[i], &rf, sizeof(double));
                break;
            case INCATRV:
            case POSTINCATRV:
                memcpy(&rf, &mem[i=mem[x--]], sizeof(double));
                ++rf;
                memcpy(&mem[i], &rf, sizeof(double));
                break;
            case DECATRV:
            case POSTDECATRV:
                memcpy(&rf, &mem[i=mem[x--]], sizeof(double));
                --rf;
                memcpy(&mem[i], &rf, sizeof(double));
                break;
                
            case UNMINUSR:
                rf = -rf;
                memcpy(&mem[x-1], &rf, sizeof(double));
                break;
            case LNOT:
                mem[x] = ~mem[x];
                break;
            case LOGNOT:
                mem[x] = !mem[x];
                break;
                
            default:
                runtimeerr(wrong_kop, mem[pc-1], 0);
        }
    }
    
    return NULL;
}

void import()
{
    int i, l, pc, x;
    
#ifdef ROBOT
    f1 = fopen(JD1, "r");                       // файлы цифровых датчиков
    f2 = fopen(JD2, "r");
    printf("stage 1\n");
    system("i2cset -y 2 0x48 0x10 0x1000 w");   // инициализация силовых моторов
    system("i2cset -y 2 0x48 0x11 0x1000 w");
    system("i2cset -y 2 0x48 0x12 0x1000 w");
    system("i2cset -y 2 0x48 0x13 0x1000 w");
#endif
    
    input = fopen("export.txt", "r");
    
    fscanf(input, "%i %i %i %i %i %i %i\n", &pc, &funcnum, &id, &rp, &md, &maxdisplg, &wasmain);

    for (i=0; i<pc; i++)
        fscanf(input, "%i ", &mem[i]);
    
    for (i=0; i<funcnum; i++)
        fscanf(input, "%i ", &functions[i]);
    
    for (i=0; i<id; i++)
        fscanf(input, "%i ", &identab[i]);
    
    for (i=0; i<rp; i++)
        fscanf(input, "%i ", &reprtab[i]);
    
    for (i=0; i<md; i++)
        fscanf(input, "%i ", &modetab[i]);
    
    fclose(input);
    
    l = g = pc;
    mem[g] = mem[g+1] = 0;
    threads[0] = x = g + maxdisplg;
    mem[x+1] = l;
    mem[x+2] = x;
    pc = 4;
    t_init();
    interpreter(&pc);                      // номер нити главной программы 0
    t_destroy();
 
#ifdef ROBOT
    system("i2cset -y 2 0x48 0x10 0 w");   // отключение силовых моторов
    system("i2cset -y 2 0x48 0x11 0 w");
    system("i2cset -y 2 0x48 0x12 0 w");
    system("i2cset -y 2 0x48 0x13 0 w");
    fclose(f1);
    fclose(f2);
#endif
    
    
}<|MERGE_RESOLUTION|>--- conflicted
+++ resolved
@@ -32,634 +32,6 @@
 // Есть глобальный массив threads, i-ый элемент которого указывает на начало куска i-ой нити.
 // Каждый кусок начинается с шапки, где хранятся l, x и pc, которые нужно установить в момент старта нити.
 
-<<<<<<< HEAD
-struct message{int numTh; int inf;} msg;
-// numTh при посылке сообщения говорит куда, при приеме - откуда
-
-/*int t_create(void(*func)(int), int arg);
-int t_createDetached(void* (*func)(void *), void *arg);  // пока не буду
-
-void t_exit();
-
-void t_join(int numTh);    // пока не буду
-int t_getNum();            // пока не буду
-void t_sleep(int miliseconds);
-
-int t_sem_create(int level);
-void t_sem_wait(int numSem);
-void t_sem_post(int numSem);
-
-void t_msg_send(struct message msg);
-struct message t_msg_receive();
-
-// void* t_seize(void* (*func)(void *), void *arg);  // пока не буду
-
-int __countTh = 1;
-int __countThContainer = __COUNT_TH_CONTAINER_DEFAULT;
-
-struct __msgList
-{
-    void *msg;
-    struct __msgList *next;
-};
-struct __threadInfo
-{
-    pthread_t th;
-    int isDetach;
-    
-    pthread_cond_t cond;
-    pthread_mutex_t lock;
-    struct __msgList *head;
-    struct __msgList *tail;
-};
-struct __threadInfo *__threads;
-int __countSem = 0;
-int __countSemContainer = __COUNT_SEM_CONTAINER_DEFAULT;
-
-sem_t *__sems;
-pthread_rwlock_t __lock_t_create;
-pthread_rwlock_t __lock_t_sem_create;
-pthread_mutex_t __lock_t_seize;
-int t_initAll()
-{
-    __threads = (struct __threadInfo *)malloc(__COUNT_TH_CONTAINER_DEFAULT * sizeof *__threads);
-    if (!__threads)
-    {
-        perror("t_initAll : Threads contrainer memory allocation failed");
-        exit(EXIT_FAILURE);
-    }
-    
-    __sems = (sem_t *)malloc(__COUNT_SEM_CONTAINER_DEFAULT * sizeof *__sems);
-    if (!__sems)
-    {
-        perror("t_initAll : Semaphores contrainer memory allocation failed");
-        exit(EXIT_FAILURE);
-    }
-    
-    int res = pthread_rwlock_init(&__lock_t_create, NULL);
-    if (res != 0)
-    {
-        perror("t_initAll : pthread_rwlock_init of __lock_t_create failed");
-        exit(EXIT_FAILURE);
-    }
-    __threads[0].th = pthread_self();
-    __threads[0].isDetach = TRUE;
-    
-    res = pthread_cond_init(&(__threads[0].cond), NULL);
-    if (res != 0)
-    {
-        perror("t_initAll : pthread_cond_init of __threads[0].cond failed");
-        exit(EXIT_FAILURE);
-    }
-    
-    res = pthread_mutex_init(&(__threads[0].lock), NULL);
-    if (res != 0)
-    {
-        perror("t_initAll : pthread_mutex_init of __threads[0].lock failed");
-        exit(EXIT_FAILURE);
-    }
-    
-    __threads[0].head = NULL;
-    __threads[0].tail = NULL;
-    res = pthread_rwlock_init(&__lock_t_sem_create, NULL);
-    if (res != 0)
-    {
-        perror("t_initAll : pthread_rwlock_init of __lock_t_sem_create failed");
-        exit(EXIT_FAILURE);
-    }
-    pthread_mutexattr_t seize_attr;
-    
-    res = pthread_mutexattr_init(&seize_attr);
-    if (res != 0)
-    {
-        perror("t_initAll : pthread_mutexattr_init of seize_attr failed");
-        exit(EXIT_FAILURE);
-    }
-    
-    res = pthread_mutexattr_settype(&seize_attr, PTHREAD_MUTEX_RECURSIVE);
-    if (res != 0)
-    {
-        perror("t_initAll : pthread_mutexattr_settype of seize_attr failed");
-        exit(EXIT_FAILURE);
-    }
-    
-    res = pthread_mutex_init(&__lock_t_seize, &seize_attr);
-    if (res != 0)
-    {
-        perror("t_initAll : pthread_mutex_init of __lock_t_seize and seize_attr failed");
-        exit(EXIT_FAILURE);
-    }
-    
-    res = pthread_mutexattr_destroy(&seize_attr);
-    if (res != 0)
-    {
-        perror("t_initAll : pthread_mutexattr_destroy of seize_attr failed");
-        exit(EXIT_FAILURE);
-    }
-    
-    return 0;
-}
-
-void t_destroyAll();
-int __t_create(pthread_attr_t *attr, void(*func)(int), int arg, int isDetach)
-{
-    int res = pthread_rwlock_wrlock(&__lock_t_create);
-    if (res != 0)
-    {
-        perror("__t_create : pthread_rwlock_wrlock of __lock_t_create failed");
-        exit(EXIT_FAILURE);
-    }
-    pthread_t th;
-    
-    res = pthread_create(&th, attr, func, (void*) arg);
-    if (res != 0)
-    {
-        perror("t_create : Thread creation failed");
-        exit(EXIT_FAILURE);
-    }
-    
-    if (attr)
-    {
-        res = pthread_attr_destroy(attr);
-        if(res != 0)
-        {
-            perror("t_create : Thread attribute destroy failed");
-            exit(EXIT_FAILURE);
-        }
-    }
-    if (__countTh >= __countThContainer)
-    {
-        struct __threadInfo * treadsEx = (struct __threadInfo *)realloc(__threads, 2 * __countThContainer * sizeof *__threads);
-        if (treadsEx)
-        {
-            __countThContainer *= 2;
-            __threads = treadsEx;
-        }
-        else
-        {
-            free(__threads);
-            
-            perror("t_create : Threads contrainer memory reallocation failed");
-            exit(EXIT_FAILURE);
-        }
-    }
-    
-    __threads[__countTh].th = th;
-    __threads[__countTh].isDetach = isDetach;
-    
-    res = pthread_cond_init(&(__threads[__countTh].cond), NULL);
-    if (res != 0)
-    {
-        perror("__t_create : pthread_cond_init of __threads[__countTh].cond failed");
-        exit(EXIT_FAILURE);
-    }
-    
-    res = pthread_mutex_init(&(__threads[__countTh].lock), NULL);
-    if (res != 0)
-    {
-        perror("__t_create : pthread_mutex_init of __threads[__countTh].lock failed");
-        exit(EXIT_FAILURE);
-    }
-    
-    __threads[__countTh].head = NULL;
-    __threads[__countTh].tail = NULL;
-    
-    int retVal = __countTh++;
-    
-    res = pthread_rwlock_unlock(&__lock_t_create);
-    if (res != 0)
-    {
-        perror("__t_create : pthread_rwlock_unlock of __lock_t_create failed");
-        exit(EXIT_FAILURE);
-    }
-    
-    return retVal;
-}
-int t_create(void(*func)(int), int arg)
-{
-    return __t_create(NULL, func, arg, FALSE);
-}
-int t_createDetached(void* (*func)(void *), void *arg)
-{
-    pthread_attr_t attr;
-    
-    int res = pthread_attr_init(&attr);
-    if (res != 0)
-    {
-        perror("t_createDetached : Attribute creation failed");
-        exit(EXIT_FAILURE);
-    }
-    
-    res = pthread_attr_setdetachstate(&attr, PTHREAD_CREATE_DETACHED);
-    if (res != 0)
-    {
-        perror("t_createDetached : Setting detached attribute failed");
-        exit(EXIT_FAILURE);
-    }
-    
-    return __t_create(&attr, func, arg, TRUE);
-}
-
-void t_exit()
-{
-    pthread_exit(NULL);
-}
-void t_join(int numTh)
-{
-    int res = pthread_rwlock_rdlock(&__lock_t_create);
-    if (res != 0)
-    {
-        perror("t_join : pthread_rwlock_rdlock of __lock_t_create failed");
-        exit(EXIT_FAILURE);
-    }
-    if (numTh > 0 && numTh < __countTh)
-    {
-        if (!__threads[numTh].isDetach)
-        {
-            pthread_t th = __threads[numTh].th;
-            
-            res = pthread_rwlock_unlock(&__lock_t_create);
-            if (res != 0)
-            {
-                perror("t_join : pthread_rwlock_unlock of __lock_t_create failed");
-                exit(EXIT_FAILURE);
-            }
-            
-            res = pthread_join(th, NULL);
-            if (res != 0)
-            {
-                perror("t_join : Thread join failed");
-                exit(EXIT_FAILURE);
-            }
-        }
-        else
-        {
-            perror("t_join : Thread join failed - thread is detached");
-            exit(EXIT_FAILURE);
-        }
-    }
-    else
-    {
-        perror("t_join : Thread join failed - number of thread is out of range");
-        exit(EXIT_FAILURE);
-    }
-}
-
-int t_getThNum()
-{
-    int res = pthread_rwlock_rdlock(&__lock_t_create);
-    if (res != 0)
-    {
-        perror("t_getThNum : pthread_rwlock_rdlock of __lock_t_create failed");
-        exit(EXIT_FAILURE);
-    }
-    
-    pthread_t th = pthread_self();
-    int index = -1;
-    
-    for (int i = 0; i < __countTh; i++)
-    {
-        if (pthread_equal(th, __threads[i].th))
-        {
-            index = i;
-        }
-    }
-    
-    if (index != -1)
-    {
-        res = pthread_rwlock_unlock(&__lock_t_create);
-        if (res != 0)
-        {
-            perror("t_getThNum : pthread_rwlock_unlock of __lock_t_create failed");
-            exit(EXIT_FAILURE);
-        }
-        
-        return index;
-    }
-    
-    perror("t_getThNum : Thread is not registered");
-    exit(EXIT_FAILURE);
-}
-
-void t_sleep(int seconds)
-{
-    sleep(seconds);       // я хочу miliseconds ?
-}
-
-int t_sem_create(int level)
-{
-    int res = pthread_rwlock_wrlock(&__lock_t_sem_create);
-    if (res != 0)
-    {
-        perror("t_sem_create : pthread_rwlock_wrlock of __lock_t_sem_create failed");
-        exit(EXIT_FAILURE);
-    }
-    sem_t sem;
-    
-    res = sem_init(&sem, 0, level);
-    if (res != 0)
-    {
-        perror("t_sem_create : Semaphore initilization failed");
-        exit(EXIT_FAILURE);
-    }
-    if (__countSem >= __countSemContainer)
-    {
-        sem_t * semsEx = (sem_t *)realloc(__sems, 2 * __countSemContainer * sizeof *__sems);
-        if (semsEx)
-        {
-            __countSemContainer *= 2;
-            __sems = semsEx;
-        }
-        else
-        {
-            free(__sems);
-            
-            perror("t_sem_create : Semafors contrainer memory reallocation failed");
-            exit(EXIT_FAILURE);
-        }
-    }
-    __sems[__countSem] = sem;
-    
-    int retVal = __countSem++;
-    
-    res = pthread_rwlock_unlock(&__lock_t_sem_create);
-    if (res != 0)
-    {
-        perror("t_sem_create : pthread_rwlock_unlock of __lock_t_sem_create failed");
-        exit(EXIT_FAILURE);
-    }
-    
-    return retVal;
-}
-
-void t_sem_wait(int numSem)
-{
-    int res = pthread_rwlock_rdlock(&__lock_t_sem_create);
-    if (res != 0)
-    {
-        perror("t_sem_wait : pthread_rwlock_rdlock of __lock_t_sem_create failed");
-        exit(EXIT_FAILURE);
-    }
-    
-    if (numSem >= 0 && numSem < __countSem)
-    {
-        sem_t sem = __sems[numSem];
-        
-        res = pthread_rwlock_unlock(&__lock_t_sem_create);
-        if (res != 0)
-        {
-            perror("t_sem_wait : pthread_rwlock_unlock of __lock_t_sem_create failed");
-            exit(EXIT_FAILURE);
-        }
-        
-        int res = sem_wait(&sem);
-        if (res != 0)
-        {
-            perror("t_sem_wait : Semaphore wait failed");
-            exit(EXIT_FAILURE);
-        }
-    }
-    else
-    {
-        perror("t_sem_wait : Semaphore wait failed - number of semaphore is out of range");
-        exit(EXIT_FAILURE);
-    }
-}
-
-void t_sem_post(int numSem)
-{
-    int res = pthread_rwlock_rdlock(&__lock_t_sem_create);
-    if (res != 0)
-    {
-        perror("t_sem_post : pthread_rwlock_rdlock of __lock_t_sem_create failed");
-        exit(EXIT_FAILURE);
-    }
-    
-    if (numSem >= 0 && numSem < __countSem)
-    {
-        sem_t sem = __sems[numSem];
-        
-        res = pthread_rwlock_unlock(&__lock_t_sem_create);
-        if (res != 0)
-        {
-            perror("t_sem_post : pthread_rwlock_unlock of __lock_t_sem_create failed");
-            exit(EXIT_FAILURE);
-        }
-        
-        int res = sem_post(&sem);
-        if (res != 0)
-        {
-            perror("t_sem_post : Semaphore post failed");
-            exit(EXIT_FAILURE);
-        }
-    }
-    else
-    {
-        perror("t_sem_post : Semaphore post failed - number of semaphore is out of range");
-        exit(EXIT_FAILURE);
-    }
-}
-
-void t_msg_send(struct message msg)
-{
-    int res = pthread_rwlock_rdlock(&__lock_t_create);
-    if (res != 0)
-    {
-        perror("t_msg_send : pthread_rwlock_rdlock of __lock_t_create failed");
-        exit(EXIT_FAILURE);
-    }
-    
-    if (msg.numTh > 0 && msg.numTh < __countTh)
-    {
-        struct __threadInfo *th_info = &(__threads[msg.numTh]);
-        
-        res = pthread_rwlock_unlock(&__lock_t_create);
-        if (res != 0)
-        {
-            perror("t_msg_send : pthread_rwlock_unlock of __lock_t_create failed");
-            exit(EXIT_FAILURE);
-        }
-        res = pthread_mutex_lock(&(th_info->lock));
-        if (res != 0)
-        {
-            perror("t_msg_send : pthread_mutex_lock of th_info.lock failed");
-            exit(EXIT_FAILURE);
-        }
-        struct __msgList *next = (struct __msgList *)malloc(sizeof *next);
-//        next->msg = msg;
-        next->next = NULL;
-        
-        if (th_info->head)
-        {
-            th_info->tail->next = next;
-            th_info->tail = next;
-        }
-        else
-        {
-            th_info->head = next;
-            th_info->tail = next;
-            
-            res = pthread_cond_signal(&(th_info->cond));
-            if (res != 0)
-            {
-                perror("t_msg_send : pthread_cond_signal of th_info.cond failed");
-                exit(EXIT_FAILURE);
-            }
-        }
-        res = pthread_mutex_unlock(&(th_info->lock));
-        if (res != 0)
-        {
-            perror("t_msg_send : pthread_mutex_unlock of th_info.lock failed");
-            exit(EXIT_FAILURE);
-        }
-    }
-    else
-    {
-        perror("t_msg_send : Message send failed - number of thread is out of range");
-        exit(EXIT_FAILURE);
-    }
-}
-
-struct message t_msg_receive()
-{
-    struct message mes;      //  временное решение
-    int res = pthread_rwlock_rdlock(&__lock_t_create);
-    if (res != 0)
-    {
-        perror("t_msg_recieve : pthread_rwlock_rdlock of __lock_t_create failed");
-        exit(EXIT_FAILURE);
-    }
-    
-    int numTh = t_getThNum();
-    struct __threadInfo *th_info = &(__threads[numTh]);
-    
-    res = pthread_rwlock_unlock(&__lock_t_create);
-    if (res != 0)
-    {
-        perror("t_msg_recieve : pthread_rwlock_unlock of __lock_t_create failed");
-        exit(EXIT_FAILURE);
-    }
-    res = pthread_mutex_lock(&(th_info->lock));
-    if (res != 0)
-    {
-        perror("t_msg_recieve : pthread_mutex_lock of th_info.lock failed");
-        exit(EXIT_FAILURE);
-    }
-    if (!th_info->head)
-    {
-        res = pthread_cond_wait(&(th_info->cond), &(th_info->lock));
-        if (res != 0)
-        {
-            perror("t_msg_recieve : pthread_cond_wait of th_info.cond and th_info.lock failed");
-            exit(EXIT_FAILURE);
-        }
-    }
-    struct __msgList *exHead = th_info->head;
-    void *msg = exHead->msg;
-    th_info->head = exHead->next;
-    
-    if (!th_info->head)
-    {
-        th_info->tail = NULL;
-    }
-    
-    free(exHead);
-    res = pthread_mutex_unlock(&(th_info->lock));
-    if (res != 0)
-    {
-        perror("t_msg_recieve : pthread_mutex_unlock of th_info.lock failed");
-        exit(EXIT_FAILURE);
-    }
-    
-//    return msg;
-    return mes;
-}
-
-void* t_seize(void* (*func)(void *), void *arg)
-{
-    int res = pthread_mutex_lock(&__lock_t_seize);
-    if (res != 0)
-    {
-        perror("t_seize : pthread_mutex_lock of __lock_t_seize failed");
-        exit(EXIT_FAILURE);
-    }
-    
-    void *ret = func(arg);
-    
-    res = pthread_mutex_unlock(&__lock_t_seize);
-    if (res != 0)
-    {
-        perror("t_seize : pthread_mutex_unlock of __lock_t_seize failed");
-        exit(EXIT_FAILURE);
-    }
-    
-    return ret;
-}
-
-void t_destroyAll()
-{
-    int res;
-    
-    for (int i = 0; i < __countTh; i++)
-    {
-        res = pthread_cond_destroy(&(__threads[i].cond));
-        if (res != 0)
-        {
-            perror("t_destroyAll : pthread_cond_destroy of __threads[i].cond failed");
-            exit(EXIT_FAILURE);
-        }
-        res = pthread_mutex_destroy(&(__threads[i].lock));
-        if (res != 0)
-        {
-            perror("t_destroyAll : pthread_mutex_destroy of __threads[i].lock failed");
-            exit(EXIT_FAILURE);
-        }
-        
-        struct __msgList *msg = __threads[i].head;
-        __threads[i].head = NULL;
-        __threads[i].tail = NULL;
-        while (msg)
-        {
-            struct __msgList *exMsg = msg;
-            msg = msg->next;
-            free(exMsg);
-        }
-    }
-    free(__threads);
-    for (int i = 0; i < __countSem; i++)
-    {
-        res = sem_destroy(&(__sems[i]));
-        if (res != 0)
-        {
-            perror("t_destroyAll : sem_destroy of __sems[i] failed");
-            exit(EXIT_FAILURE);
-        }
-    }
-    free(__sems);
-    res = pthread_rwlock_destroy(&__lock_t_create);
-    if (res != 0)
-    {
-        perror("t_destroyAll : pthread_rwlock_destroy of __lock_t_create failed");
-        exit(EXIT_FAILURE);
-    }
-    
-    res = pthread_rwlock_destroy(&__lock_t_sem_create);
-    if (res != 0)
-    {
-        perror("t_destroyAll : pthread_rwlock_destroy of __lock_t_sem_create failed");
-        exit(EXIT_FAILURE);
-    }
-    
-    res = pthread_mutex_destroy(&__lock_t_seize);
-    if (res != 0)
-    {
-        perror("t_destroyAll : pthread_mutex_destroy of __lock_t_seize failed");
-        exit(EXIT_FAILURE);
-    }
-}*/
-
-=======
->>>>>>> 5e2a2e4d
 #include "Defs.h"
 extern int szof(int);
 
@@ -1002,7 +374,7 @@
 
 void* interpreter(void* pcPnt)
 {
-    int l, x, pc = *((int*) pcPnt), numTh = t_getThNum();
+    int l, x, pc = *((int*) pcPnt), numTh;// = t_getThNum();
     int N, bounds[100], d,from, prtype, cur0;
     int i,r, flagstop = 1, entry, di, di1, len;
     double lf, rf;
@@ -1028,25 +400,7 @@
                 flagstop = 0;
                 threads[numTh+2] = x;
                 break;
-<<<<<<< HEAD
-                
-/*            case CREATEC:
-            {
-                int numTh = mem[pc++], cur0;
-                threads[numTh] = cur0 = threads[numTh-1] + MAXMEMTHREAD;
-                mem[cur0] = numTh;         // кажется, это не нужно
-                mem[cur0+1] = cur0 + 4;    // l начала нити
-                mem[cur0+2] = cur0 + 6;    // x
-                mem[cur0+3] = pc;          // pc первой команды нити
-                mem[cur0+4] = g;
-                mem[cur0+5] = 0;
-                mem[cur0+6] = 0;
-                r = t_create(interpreter, numTh);
-                if (r != numTh)
-                    printf("bad t_create %i %i\n", r, numTh);
-            }
-=======
-
+/*
             case CREATEDIRECTC:
                t_create(interpreter, (void*)&pc);
                 flagstop = 1;
@@ -1057,7 +411,6 @@
                 pc = entry + 3;
                 t_create(interpreter, (void*)&pc);
                 flagstop = 1;
->>>>>>> 5e2a2e4d
                 break;
  
             case JOINC:
@@ -2176,9 +1529,9 @@
     mem[x+1] = l;
     mem[x+2] = x;
     pc = 4;
-    t_init();
+    //t_init();
     interpreter(&pc);                      // номер нити главной программы 0
-    t_destroy();
+    //t_destroy();
  
 #ifdef ROBOT
     system("i2cset -y 2 0x48 0x10 0 w");   // отключение силовых моторов
@@ -2189,5 +1542,4 @@
     fclose(f2);
 #endif
     
-    
 }