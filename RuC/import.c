--- conflicted
+++ resolved
@@ -226,12 +226,8 @@
 
 void auxprintf(int strbeg, int databeg)
 {
-<<<<<<< HEAD
-    int i, curdata;
-    curdata = databeg + 1;
-=======
+
     int i, j, curdata = databeg + 1;
->>>>>>> c5577931
     for (i = strbeg; mem[i] != 0; ++i)
     {
         if (mem[i] == '%')
@@ -412,13 +408,9 @@
     while (flagstop)
     {
         memcpy(&rf, &mem[x-1], sizeof(double));
-<<<<<<< HEAD
-//        printf("pc=%i mem[pc]=%i\n", pc, mem[pc]);
-=======
         //printf("pc=%i mem[pc]=%i\n", pc, mem[pc]);
-        
         //printf("running th #%i\n", t_getThNum());
->>>>>>> c5577931
+
         switch (mem[pc++])
         {
             case STOP:
