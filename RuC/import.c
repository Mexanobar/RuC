//
//  import.c
//
//  Created by Andrey Terekhov on 2/25/14.
//  Copyright (c) 2014 Andrey Terekhov. All rights reserved.
//

//#define ROBOT
#include <unistd.h>
#define _CRT_SECURE_NO_WARNINGS
#include <stdlib.h>
#include <stdio.h>
#include <string.h>
#include <math.h>
#include <stdlib.h>
#include <semaphore.h>
#include <sys/stat.h>

#include "th_static.h"


// Я исхожу из того, что нумерация нитей процедурой t_create начинается с 1 и идет последовательно
// в соответствии с порядком вызовов этой процудуры, главная программа имеет номер 0. Если стандарт POSIX
// этого не обеспечивает, это должен сделать Саша Головань.

// Память mem, как обычно, начинается с кода всей программы, включая нити, затем идут глобальные данные,
// затем куски для стеков и массивов гланой программы и нитей, каждый кусок имеет размер MAXMEMTHREAD.

// Поскольку и при запуске главной прграммы, и при запуске любой нити процудура t_create получает в качестве
// параметра одну и ту же процедуру interpreter, важно, чтобы при начале работы программы или нити были
// правильно установлены l, x и pc, причем все важные переменные были локальными, тогда дальше все
// переключения между нитями будут заботой ОС.

// Есть глобальный массив threads, i-ый элемент которого указывает на начало куска i-ой нити.
// Каждый кусок начинается с шапки, где хранятся l, x и pc, которые нужно установить в момент старта нити.

#include "Defs.h"
extern int szof(int);

#define I2CBUFFERSIZE 50

#define index_out_of_range    1
#define wrong_kop             2
#define wrong_arr_init        3
#define wrong_motor_num       4
#define wrong_motor_pow       5
#define wrong_digsensor_num   6
#define wrong_ansensor_num    7
#define wrong_robot_com       8
#define wrong_number_of_elems 9
#define zero_devide          10
#define float_zero_devide    11
#define mem_overflow         12
#define sqrt_from_negat      13
#define log_from_negat       14
#define log10_from_negat     15
#define wrong_asin           16
#define wrong_string_init    17
#define printf_runtime_crash 18
#define init_err             19

int g, xx, iniproc, maxdisplg, wasmain;
int reprtab[MAXREPRTAB], rp, identab[MAXIDENTAB], id, modetab[MAXMODETAB], md;
int mem[MAXMEMSIZE], functions[FUNCSIZE], funcnum;
int threads[NUMOFTHREADS]; //, curthread, upcurthread;
int procd, iniprocs[INIPROSIZE], base = 0, adinit, NN;
FILE *input;
char sem_print[] = "sem_print", sem_debug[] = "sem_debug";
sem_t *sempr, *semdeb;
int str1, str2;

void runtimeerr(int e, int i, int r)
{
    switch (e)
    {
        case index_out_of_range:
            printf("индекс %i за пределами границ массива %i\n", i, r-1);
            break;
        case wrong_kop:
            printf("команду %i я пока не реализовал; номер нити = %i\n", i, r);
            break;
        case wrong_arr_init:
            printf("массив с %i элементами инициализируется %i значениями\n", i, r);
            break;
        case wrong_string_init:
            printf("строковая переменная с %i элементами инициализируется строкой с %i литерами\n", i, r);
            break;
        case wrong_motor_num:
            printf("номер силового мотора %i, а должен быть от 1 до 4\n", i);
            break;
        case wrong_motor_pow:
            printf("задаваемая мощность мотора %i равна %i, а должна быть от -100 до 100\n", i, r);
            break;
        case wrong_digsensor_num:
            printf("номер цифрового сенсора %i, а должен быть 1 или 2\n", i);
            break;
        case wrong_ansensor_num:
            printf("номер аналогового сенсора %i, а должен быть от 1 до 6\n", i);
            break;
        case wrong_robot_com:
            printf("робот не может исполнить команду\n");
            break;
        case wrong_number_of_elems:
            printf("количество элементов в массиве по каждому измерению должно быть положительным, а тут %i\n", r);
            break;
        case zero_devide:
            printf("целое деление на 0\n");
            break;
        case float_zero_devide:
            printf("вещественное деление на 0\n");
            break;
        case mem_overflow:
            printf("переполнение памяти, скорее всего, нет выхода из рекурсии\n");
            break;
        case sqrt_from_negat:
            printf("попытка вычисления квадратного корня из отрицательного числа \n");
            break;
        case log_from_negat:
            printf("попытка вычисления натурального логарифма из 0 или отрицательного числа\n");
            break;
        case log10_from_negat:
            printf("попытка вычисления десятичного логарифма из 0 или отрицательного числа\n");
            break;
        case wrong_asin:
            printf("аргумент арксинуса должен быть в отрезке [-1, 1]\n");
            break;
            
        case printf_runtime_crash:
            printf("странно, printf не работает на этапе исполнения; ошибка коммпилятора");
            break;
        case init_err:
            printf("количество элементов инициализации %i не совпадает с количеством элементов %i массива\n", i, r);
            break;
            
        default:
            ;
    }
    exit(3);
}

#ifdef ROBOT
FILE *f1, *f2;   // файлы цифровых датчиков
const char* JD1 = "/sys/devices/platform/da850_trik/sensor_d1";
const char* JD2 = "/sys/devices/platform/da850_trik/sensor_d2";

int rungetcommand(const char *command)
{
    FILE *fp;
    long x = -1;
    char path[100] = {'\0'};
    
    /* Open the command for reading. */
    fp = popen(command, "r");
    if (fp == NULL)
        runtimeerr(wrong_robot_com, 0,0);
    
    /* Read the output a line at a time - output it. */
    while (fgets(path, sizeof(path)-1, fp) != NULL)
    {
        x = strtol(path, NULL, 16);
        printf("[%s] %ld\n", path, x);
    }
    pclose(fp);
    return x;                   // ??????
}

#endif

void printf_char(int wchar)
{
    if (wchar<128)
        printf("%c", wchar);
    else
    {
        unsigned char first = (wchar >> 6) | /*0b11000000*/ 0xC0;
        unsigned char second = (wchar & /*0b111111*/ 0x3F) | /*0b10000000*/ 0x80;

        printf("%c%c", first, second);
    }
}

void fprintf_char(FILE *f, int wchar)
{    if (wchar<128)
    fprintf(f, "%c", wchar);
    else
    {
        unsigned char first = (wchar >> 6) | /*0b11000000*/ 0xC0;
        unsigned char second = (wchar & /*0b111111*/ 0x3F) | /*0b10000000*/ 0x80;

        fprintf(f, "%c%c", first, second);
    }
}

int getf_char()
{
    // reads UTF-8
    
    unsigned char firstchar, secondchar;
    
    if (scanf(" %c", &firstchar) == EOF)
        return EOF;
    else
        if ((firstchar & /*0b11100000*/0xE0) == /*0b11000000*/0xC0)
        {
            scanf("%c", &secondchar);
            return ((int)(firstchar & /*0b11111*/0x1F)) << 6 | (secondchar & /*0b111111*/0x3F);
        }
        else
            return firstchar;
}

/*
void prmem()
{
    int i;
    printf("mem=\n");
    for (i=g; i<=x; i++)
        printf("%i ) %i\n",i, mem[i]);
    printf("\n");
    
}
*/

void auxprintf(int strbeg, int databeg)
{

    int i, j, curdata = databeg + 1;
    for (i = strbeg; mem[i] != 0; ++i)
    {
        if (mem[i] == '%')
        {
            switch (mem[++i])
            {
                case 'i':
                case 1094:  // ц
                    printf("%i", mem[curdata++]);
                    break;

                case 'c':
                case 1083:  // л
                    printf_char(mem[curdata++]);
                    break;

                case 'f':
                case 1074:  // в
                    printf("%lf", *((double*) (&mem[curdata])));
                    curdata += 2;
                    break;

                case 's':
                case 1089:   // с
                    for (j = mem[curdata]; j - mem[curdata] < mem[mem[curdata] - 1]; ++j)
                        printf_char(mem[j]);
                    curdata++;
                    break;

                case '%':
                    printf("%%");
                    break;

                default:

                    break;
            }
        }
        else
            printf_char(mem[i]);
    }
}

void auxprint(int beg, int t, char before, char after)
{
    double rf;
    int r;
    r = mem[beg];
    if (before)
        printf("%c", before);
    
    if (t == LINT)
        printf("%i", r);
    else if (t == LCHAR)
        printf_char(r);
    else if (t == LFLOAT)
    {
        memcpy(&rf, &mem[beg], sizeof(double));
        printf("%20.15f", rf);
    }
    else if (t == LVOID)
        printf(" значения типа ПУСТО печатать нельзя\n");
    
    // здесь t уже точно положительный
    else if (modetab[t] == MARRAY)
    {
        int rr = r, i, type = modetab[t+1], d;
        d = szof(type);
        
        if (type > 0)
            for (i=0; i<mem[rr-1]; i++)
                auxprint(rr + i * d, type, 0, '\n');
        else
            for (i=0; i<mem[rr-1]; i++)
                auxprint(rr + i * d, type, 0, (type == LCHAR ? 0 : ' '));
    }
    else if (modetab[t] == MSTRUCT)
    {
        int cnt = modetab[t+2], i;
        printf("{");
        for (i=2; i<=cnt; i+=2)
        {
            int type = modetab[t+i+1];
            if (type < 0)
                auxprint(beg, type, (i == 2 ? 0 : ' '), (i == cnt ? 0 : ','));
            else
                auxprint(beg, type, '\n', '\n');
            beg += szof(type);
        }
        printf("}");
    }
    else
        printf(" значения типа ФУНКЦИЯ и указателей печатать нельзя\n");
    
    if (after)
        printf("%c", after);
}

void auxget(int beg, int t)
{
    double rf;
//     printf("beg=%i t=%i\n", beg, t);
    if (t == LINT)
        scanf(" %i", &mem[beg]);
    else if (t == LCHAR)
    {
        mem[beg] = getf_char();
    }
    else if (t == LFLOAT)
    {
        scanf(" %lf", &rf);
        memcpy(&mem[beg], &rf, sizeof(double));
    }
    else if (t == LVOID)
        printf(" значения типа ПУСТО вводить нельзя\n");
    
    // здесь t уже точно положительный
    else if (modetab[t] == MARRAY)
    {
        int rr = mem[beg], i, type = modetab[t+1], d;
        d = szof(type);
        for (i=0; i<mem[rr-1]; i++)
            auxget(rr + i * d, type);
    }
    else if (modetab[t] == MSTRUCT)
    {
        int cnt = modetab[t+2], i;
        for (i=2; i<=cnt; i+=2)
        {
            int type = modetab[t+i+1];
            auxget(beg, type);
            beg += szof(type);
        }
    }
    else
        printf(" значения типа ФУНКЦИЯ и указателей вводить нельзя\n");
}

void* interpreter(void*);

int check_zero_int(int r)
{
    if (r == 0)
        runtimeerr(zero_devide, 0, 0);
    return r;
    
}

double check_zero_float(double r)
{
    if (r == 0)
        runtimeerr(float_zero_devide, 0, 0);
    return r;
}

int dsp(int di, int l)
{
    return di < 0 ? g - di : l + di;
}

void* interpreter(void* pcPnt)
{
    int l, x, origpc = *((int*) pcPnt), numTh = t_getThNum();
    int N, bounds[100], d,from, prtype, cur0, pc = abs(origpc);
    int i,r, flagstop = 1, entry, di, di1, len;
    int num, str1, str2;
    double lf, rf;

    
    if (origpc > 0)
    {
        if (numTh)
        {
            threads[numTh] = cur0 = numTh * MAXMEMTHREAD;
            l = mem[threads[numTh]] = threads[numTh] + 2;
            x = mem[threads[numTh]] = l + mem[pc-2];           // l + maxdispl
            mem[l+2] = -1;
        }
        else
        {
            l = threads[0] + 2;
            x = mem[threads[0]+1];
        }
    }
    else
    {
        l = mem[threads[numTh]];
        x = mem[threads[numTh]+1];
    }
    flagstop = 1;
    while (flagstop)
    {
        memcpy(&rf, &mem[x-1], sizeof(double));
        //printf("pc=%i mem[pc]=%i\n", pc, mem[pc]);
        //printf("running th #%i\n", t_getThNum());

        switch (mem[pc++])
        {
            case STOP:
                flagstop = 0;
                xx = x;
                break;

            case CREATEDIRECTC:
                i = pc;
                mem[++x] = t_create_inner(interpreter, (void*)&i);
                break;
                
            case CREATEC:
            {
                int i;
                i = mem[x];
                entry = functions[i > 0 ? i : mem[l-i]];
                i = entry + 3;                           // новый pc
                mem[x] = t_create_inner(interpreter, (void*)&i);
            }
                break;
 
            case JOINC:
                t_join(mem[x--]);
                break;
 
            case SLEEPC:
                t_sleep(mem[x--]);
                break;
                
            case EXITDIRECTC:
            case EXITC:
                t_exit();
                break;
 
            case SEMCREATEC:
                mem[x] = t_sem_create(mem[x]);
                break;
 
            case SEMPOSTC:
                t_sem_post(mem[x--]);
                break;
 
            case SEMWAITC:
                t_sem_wait(mem[x--]);
                break;
            
            case INITC:
                t_init();
                break;
                
            case DESTROYC:
                t_destroy();
                break;
                
            case MSGRECEIVEC:
            {
                struct msg_info m = t_msg_receive();
                mem[++x] = m.numTh;
                mem[++x] = m.data;
            }
                break;
 
            case MSGSENDC:
            {
                struct msg_info m;
                m.data = mem[x--];
                m.numTh = mem[x--];
                t_msg_send(m);
            }
                break;
                
            case GETNUMC:
                mem[++x] = numTh;
                break;
               
    #ifdef ROBOT

            case SETMOTORC:
            {
                int n, r;
                r = mem[x--];
                n = mem[x--];
                if (n < 1 || n > 4)
                    runtimeerr(wrong_motor_num, n, 0);
                if (r < -100 || r > 100)
                    runtimeerr(wrong_motor_pow, n, r);
                memset(i2ccommand, '\0', I2CBUFFERSIZE);
                printf("i2cset -y 2 0x48 0x%x 0x%x b\n", 0x14 + n - 1, r);
                snprintf(i2ccommand, I2CBUFFERSIZE, "i2cset -y 2 0x48 0x%x 0x%x b", 0x14 + n - 1, r);
                system(i2ccommand);
            }
                break;
                
            case GETDIGSENSORC:
            {
                int n = mem[x];
                if (n < 1 || n > 2)
                    runtimeerr(wrong_digsensor_num, n, 0);
                if (n == 1)
                    fscanf(f1, "%i", &i);
                else
                    fscanf(f2, "%i", &i);
                mem[x] = i;
            }
                break;
                
            case GETANSENSORC:
            {
                int n = mem[x];
                if (n < 1 || n > 6)
                    runtimeerr(wrong_ansensor_num, n, 0);
                memset(i2ccommand, '\0', I2CBUFFERSIZE);
                printf("i2cget -y 2 0x48 0x%x\n", 0x26 - n);
                snprintf(i2ccommand, I2CBUFFERSIZE, "i2cget -y 2 0x48 0x%x", 0x26 - n);
                mem[x] = rungetcommand(i2ccommand);
            }
                break;
    #endif
            case FUNCBEG:
                pc = mem[pc+1];
                break;
            case PRINT:
            {
                int t;
                sem_wait(sempr);
                t = mem[pc++];
                x -= szof(t);
                auxprint(x+1, t, 0, '\n');
                sem_post(sempr);
            }
                break;
            case PRINTID:
                sem_wait(sempr);
                i = mem[pc++];              // ссылка на identtab
                prtype = identab[i+2];
                r = identab[i+1] + 2;       // ссылка на reprtab
                do
                    printf_char(reprtab[r++]);
                while (reprtab[r] != 0);
                
                if (prtype > 0 && modetab[prtype] == MARRAY && modetab[prtype+1] > 0)
                    auxprint(dsp(identab[i+3], l), prtype, '\n', '\n');
                else
                    auxprint(dsp(identab[i+3], l), prtype, ' ', '\n');
                sem_post(sempr);
                break;

            /* Ожидает указатель на форматную строку на верхушке стека
             * Принимает единственным параметром суммарный размер того, что нужно напечатать
             * Проверок на типы не делает, этим занимался компилятор
             * Если захотим передавать динамически формируемые строки, нужно будет откуда-то брать весь набор типов печатаемого
             */
            case PRINTF:
            {
                int sumsize, strbeg;
                sem_wait(sempr);
                sumsize = mem[pc++];
                strbeg = mem[x--];
                auxprintf(strbeg, x -= sumsize);
                sem_post(sempr);
            }
                break;
            case GETID:
                sem_wait(sempr);
                i = mem[pc++];              // ссылка на identtab
                prtype = identab[i+2];
                r = identab[i+1] + 2;       // ссылка на reprtab
                do
                    printf_char(reprtab[r++]);
                while (reprtab[r] != 0);
                printf("\n");
                auxget(dsp(identab[i+3], l), prtype);
                sem_post(sempr);
                break;
            case ABSIC:
                mem[x] = abs(mem[x]);
                break;
            case ABSC:
                rf = fabs(rf);
                memcpy(&mem[x-1], &rf, sizeof(double));
                break;
            case SQRTC:
                if (rf < 0)
                    runtimeerr(sqrt_from_negat, 0, 0);
                rf = sqrt(rf);
                memcpy(&mem[x-1], &rf, sizeof(double));
                break;
            case EXPC:
                rf = exp(rf);
                memcpy(&mem[x-1], &rf, sizeof(double));
                break;
            case SINC:
                rf = sin(rf);
                memcpy(&mem[x-1], &rf, sizeof(double));
                break;
            case COSC:
                rf = cos(rf);
                memcpy(&mem[x-1], &rf, sizeof(double));
                break;
            case LOGC:
                if (rf <= 0)
                    runtimeerr(log_from_negat, 0, 0);
                rf = log(rf);
                memcpy(&mem[x-1], &rf, sizeof(double));
                break;
            case LOG10C:
                if (rf <= 0)
                    runtimeerr(log10_from_negat, 0, 0);
                rf = log10(rf);
                memcpy(&mem[x-1], &rf, sizeof(double));
                break;
            case ASINC:
                if (rf < -1 || rf > 1)
                    runtimeerr(wrong_asin, 0, 0);
                rf = asin(rf);
                memcpy(&mem[x-1], &rf, sizeof(double));
                break;
            case RANDC:
                rf = (double)rand() / RAND_MAX;
                memcpy(&mem[++x], &rf, sizeof(double));
                ++x;
                break;
            case ROUNDC:
                mem[--x] = rf < 0 ? (int)(rf-0.5) : (int)(rf+0.5);
                break;
<<<<<<< HEAD
                break;
=======

>>>>>>> b6c9ea3c
            case STRCPYC:
                str2 = mem[x--];
                str1 = mem[x--];
                strcat((char*)&str1, (char*)&str2);
                break;
            case STRNCPYC:
                num = mem[x--];
                str2 = mem[x--];
                str1 = mem[x--];
                strncpy((char*)&str1, (char*)&str2, num);
                break;
            case STRCATC:
                str2 = mem[x--];
                str1 = mem[x--];
                strcat((char*)&str1, (char*)&str2);
                break;
            case STRNCATC:
                num = mem[x--];
                str2 = mem[x--];
                str1 = mem[x--];
                strncat((char*)&str1, (char*)&str2, num);
                break;
            case STRCMPC:
                str2 = mem[x--];
                str1 = mem[x--];
                strcmp((char*)&str1, (char*)&str2);
                break;
            case STRNCMPC:
                num = mem[x--];
                str2 = mem[x--];
                str1 = mem[x--];
                strncat((char*)&str1, (char*)&str2, num);
                break;
            case STRSTRC:
                str2 = mem[x--];
                str1 = mem[x];
                mem[x] = (int)strstr((char*)&str1, (char*)&str2);
                break;
            case STRLENC:
                str1 = mem[x];
                mem[x] = (int)strlen((char*)&str1);
                break;
            case STRUCTWITHARR:
            {
                int oldpc, oldbase = base, procnum;
                base = dsp(mem[pc++], l);
                procnum = mem[pc++];
                oldpc = pc;
                pc = -procnum;
                mem[threads[numTh]+1] = x;
                interpreter((void*) &pc);
                x = xx;
                pc = oldpc;
                base = oldbase;
                flagstop = 1;
           }
                break;
            case DEFARR:      // N, d, displ, proc     на стеке N1, N2, ... , NN
            {
                int N      = mem[pc++];
                int d      = mem[pc++];
                int curdsp = mem[pc++];
                int proc   = mem[pc++];
                int usual  = mem[pc++];
                int all    = mem[pc++];
                int instruct = mem[pc++];
                                        
                int stackC0[10], stacki[10], i, curdim = 1;
                if (usual >= 2)
                    usual -= 2;
                NN = mem[x];    // будет использоваться в ARRINIT только при usual=1
                for (i = usual && all ? N+1 : N; i>0; i--)
                    if ((bounds[i] = mem[x--]) <= 0)
                        runtimeerr(wrong_number_of_elems, 0, bounds[i]);
                if (N > 0)
                {
                    stacki[1] = 0;
                    mem[++x] = bounds[1];
                    mem[instruct ? base + curdsp : dsp(curdsp, l)] = stackC0[1] = x + 1;
                    x += bounds[1] * (curdim < abs(N) ? 1 : d);
                    
                    if (x >= threads[numTh] + MAXMEMTHREAD)
                        runtimeerr(mem_overflow, 0, 0);

                    if (N == 1)
                    {
                        if (proc)
                        {
                            int curx = x, oldbase = base, oldpc = pc, i;
                            for (i=stackC0[1]; i<=curx; i+=d)
                            {
                                pc = -proc;   // вычисление границ очередного массива в структуре
                                base = i;
                                mem[threads[numTh]+1] = x;
                                interpreter((void*) &pc);
                                flagstop = 1;
                                x = xx;
                            }
                            pc = oldpc;
                            base = oldbase;
                        }
                    }
                    else
                    {
                  lab1: do
                        {
                    // go down
                            mem[++x] = bounds[curdim+1];
                            mem[stackC0[curdim] + stacki[curdim]++] = stackC0[curdim+1] = x + 1;
                            x += bounds[curdim+1] * (curdim == N-1 ? d : 1);
                            
                            if (x >= threads[numTh] + MAXMEMTHREAD)
                                runtimeerr(mem_overflow, 0, 0);
                            ++curdim;
                            stacki[curdim] = 0;
                        }
                        while (curdim < N);
                    // построена очередная вертикаль подмассивов
                       
                        if (proc)
                        {
                            int curx = x, oldbase = base, oldpc = pc, i;
                            for (i=stackC0[curdim]; i<=curx; i+=d)
                            {
                                pc = proc;   // вычисление границ очередного массива в структуре
                                base = i;
                                mem[threads[numTh]+1] = x;
                                interpreter((void*) &pc);
                                flagstop = 1;
                                x = xx;
                            }
                            pc = oldpc;
                            base = oldbase;
                        }
                    // go right
                        --curdim;
                        if (stacki[curdim] < bounds[curdim])
                            goto lab1;
                    // go up
                        if (curdim-- != N-1)
                            goto lab1;
                    }
                }
                adinit = x+1; // при usual == 1 использоваться не будет
            }
                break;
            case BEGINIT:
                mem[++x] = mem[pc++];
                break;
            case STRINGINIT:
                di = mem[pc++];
                r = mem[di < 0 ? g - di : l + di];
                N = mem[r-1];
                from = mem[x--];
                d = mem[from-1];     // d - кол-во литер в строке-инициаторе
                if (N != d)
                    runtimeerr(wrong_string_init, N, d);
                for (i=0; i<N; i++)
                    mem[r+i] = mem[from+i];
                break;
            case ARRINIT:
                N = mem[pc++];        // N - размерность
                d = mem[pc++];        // d - шаг
                
            {
                int add = dsp(mem[pc++], l);
                int usual = mem[pc++];
                int onlystrings = usual >= 2 ? usual -= 2, 1 : 0;
                int stA[10], stN[10], sti[10], stpnt = 1, oldx = adinit;
                if (N == 1)
                {
                    if (onlystrings)
                        mem[add] = mem[x--];
                    else
                    {
                        mem[add] = adinit + 1;

                        if (usual && mem[adinit] != NN)  // здесь usual == 1, если == 0, проверка не нужна
                            runtimeerr(init_err, mem[adinit], NN);
                        adinit += mem[adinit] * d + 1;
                    }
                }
                else
                {
                    stA[1] = mem[add];                   // массив самого верхнего уровня
                    stN[1] = mem[stA[1]-1];
                    sti[1] = 0;
                    if (mem[adinit] != stN[1])
                        runtimeerr(init_err, mem[adinit], stN[1]);
                    adinit++;
                    do
                    {
                        
                        while (stpnt < N-1)
                        {
                            stA[stpnt+1] = mem[stA[stpnt]];
                            sti[++stpnt] = 0;
                            stN[stpnt] = mem[stA[stpnt]-1];
                            if (mem[adinit] != stN[stpnt])
                                runtimeerr(init_err, mem[adinit], stN[stpnt]);
                            adinit++;
                        }
                        
                        do
                        {
                            if (onlystrings)
                            {
                                mem[stA[stpnt] + sti[stpnt]] = mem[++oldx];
                                if (usual && mem[mem[oldx-1] -1] != NN)
                                    runtimeerr(init_err, mem[adinit], NN);
                            }
                            else
                            {
                                if (usual && mem[adinit] != NN)
                                runtimeerr(init_err, mem[adinit], NN);
                                mem[stA[stpnt] + sti[stpnt]] = adinit + 1;
                                adinit += mem[adinit] * d + 1;
                            }
                        }
                        while (++sti[stpnt] < stN[stpnt]);
                        if (stpnt > 1)
                        {
                            sti[stpnt] = 0;
                            stpnt--;
                            stA[stpnt] += ++sti[stpnt];
                        }
                    }
                    while (stpnt != 1 || sti[1] != stN[1]);
                }
                x = adinit - 1;
            }
                break;

            case LI:
                mem[++x] = mem[pc++];
                break;
            case LID:
                memcpy(&mem[++x], &mem[pc++], sizeof(double));
                ++x;
                ++pc;
                break;
            case LOAD:
                mem[++x] = mem[dsp(mem[pc++], l)];
                break;
            case LOADD:
                memcpy(&mem[++x], &mem[dsp(mem[pc++], l)], sizeof(double));
                ++x;
                break;
            case LAT:
                mem[x] = mem[mem[x]];
                break;
            case LATD:
                r = mem[x];
                mem[x++] = mem[r];
                mem[x] = mem[r+1];
                break;
            case LA:
                mem[++x] = dsp(mem[pc++], l);
                break;
            case CALL1:
                mem[l+1] = ++x;
                mem[x++] = l;
                mem[x++] = 0;    // следующая статика
                mem[x] = 0;      // pc в момент вызова
                break;
            case CALL2:
                i = mem[pc++];
                entry = functions[i > 0 ? i : mem[l-i]];
                l = mem[l+1];
                x = l + mem[entry+1] - 1;
                if (x >= threads[numTh] + MAXMEMTHREAD)
                    runtimeerr(mem_overflow, 0, 0);
                mem[l+2] = pc;
                pc = entry + 3;
                break;
            case RETURNVAL:
                d = mem[pc++];
                pc = mem[l+2];
                if (pc == -1)         // конец нити
                    flagstop = 0;
                else
                {
                    r = l;
                    l = mem[l];
                    mem[l+1] = 0;
                    from = x-d;
                    x = r-1;
                    for (i=0; i<d; i++)
                        mem[++x] = mem[++from];
                }
                break;
            case RETURNVOID:
                pc = mem[l+2];
                if (pc == -1)          // конец нити
                    flagstop = 0;
                else
                {
                    x = l-1;
                    l = mem[l];
                    mem[l+1] = 0;
                }
                break;
            case NOP:
                ;
                break;
            case B:
            case STRING:
                pc = mem[pc];
                break;
            case BE0:
                pc = (mem[x--]) ?  pc + 1 : mem[pc];
                break;
            case BNE0:
                pc = (mem[x--]) ? mem[pc] : pc + 1;
                break;
            case SELECT:
                mem[x] += mem[pc++];   // ident displ
                break;
            case COPY00:
                di = dsp(mem[pc++], l);
                di1 = dsp(mem[pc++], l);
                len = mem[pc++];
                for (i=0; i<len; i++)
                    mem[di+i] =  mem[di1+i];
                break;
            case COPY01:
                di = dsp(mem[pc++], l);
                len = mem[pc++];
                di1 = mem[x--];
                for (i=0; i<len; i++)
                    mem[di+i] =  mem[di1+i];
                break;
            case COPY10:
                di =  mem[x];
                di1 = dsp(mem[pc++], l);
                len = mem[pc++];
                for (i=0; i<len; i++)
                    mem[di+i] =  mem[di1+i];
                break;
            case COPY10V:
                di =  mem[x--];
                di1 = dsp(mem[pc++], l);
                len = mem[pc++];
                for (i=0; i<len; i++)
                    mem[di+i] =  mem[di1+i];
                break;
            case COPY11:
                di1 = mem[x--];
                di =  mem[x];
                len = mem[pc++];
                for (i=0; i<len; i++)
                    mem[di+i] =  mem[di1+i];
                break;
            case COPY11V:
                di1 = mem[x--];
                di =  mem[x--];
                len = mem[pc++];
                for (i=0; i<len; i++)
                    mem[di+i] =  mem[di1+i];
                break;
            case COPY0ST:
                di = dsp(mem[pc++], l);
                len = mem[pc++];
                for (i=0; i<len; i++)
                    mem[++x] =  mem[di+i];

                break;
            case COPY1ST:
                di = mem[x--];
                len = mem[pc++];
                for (i=0; i<len; i++)
                    mem[++x] =  mem[di+i];
                break;
            case COPY0STASS:
                di = dsp(mem[pc++], l);
                len = mem[pc++];
                x -= len;
                for (i=0; i<len; i++)
                    mem[di+i] = mem[x+i+1];
                break;
            case COPY1STASS:
                len = mem[pc++];
                x -= len;
                di = mem[x];
                for (i=0; i<len; i++)
                    mem[di+i] = mem[x+i+1];
                break;
            case COPY1STASSV:
                len = mem[pc++];
                x -= len;
                di = mem[x--];
                for (i=0; i<len; i++)
                    mem[di+i] = mem[x+i+2];
                break;
            case COPYST:
                di = mem[pc++];
                len = mem[pc++];
                x -= mem[pc++] + 1;
                for (i=0; i<len; i++)
                    mem[x+i] = mem[x+i+di];
                x += len-1;
                break;
                
            case SLICE:
                d = mem[pc++];
                i = mem[x--];        // index
                r = mem[x];          // array
                if (i < 0 || i >= mem[r-1])
                    runtimeerr(index_out_of_range, i, mem[r-1]);
                mem[x] = r + i * d;
                break;
            case WIDEN:
                rf = (double)mem[x];
                memcpy(&mem[x++], &rf, sizeof(double));
                break;
            case WIDEN1:
                mem[x+1] = mem[x];
                mem[x] = mem[x-1];
                rf = (double)mem[x-2];
                memcpy(&mem[x-2], &rf, sizeof(double));
                ++x;
                break;
            case _DOUBLE:
                r = mem[x];
                mem[++x] = r;
                break;
                
            case ASS:
                mem[dsp(mem[pc++], l)] = mem[x];
                break;
            case REMASS:
                r = mem[dsp(mem[pc++], l)] %= check_zero_int(mem[x]);
                mem[x] = r;
                break;
            case SHLASS:
                r = mem[dsp(mem[pc++], l)] <<= mem[x];
                mem[x] = r;
                break;
            case SHRASS:
                r = mem[dsp(mem[pc++], l)] >>= mem[x];
                mem[x] = r;
                break;
            case ANDASS:
                r = mem[dsp(mem[pc++], l)] &= mem[x];
                mem[x] = r;
                break;
            case EXORASS:
                r = mem[dsp(mem[pc++], l)] ^= mem[x];
                mem[x] = r;
                break;
            case ORASS:
                r = mem[dsp(mem[pc++], l)] |= mem[x];
                mem[x] = r;
                break;
            case PLUSASS:
                r = mem[dsp(mem[pc++], l)] += mem[x];
                mem[x] = r;
                break;
            case MINUSASS:
                r = mem[dsp(mem[pc++], l)] -= mem[x];
                mem[x] = r;
                break;
            case MULTASS:
                r = mem[dsp(mem[pc++], l)] *= mem[x];
                mem[x] = r;
                break;
            case DIVASS:
                r = mem[dsp(mem[pc++], l)] /= check_zero_int(mem[x]);
                mem[x] = r;
                break;
                
            case ASSV:
                mem[dsp(mem[pc++], l)] = mem[x--];
                break;
            case REMASSV:
                mem[dsp(mem[pc++], l)] %= check_zero_int(mem[x--]);
                break;
            case SHLASSV:
                mem[dsp(mem[pc++], l)] <<= mem[x--];
                break;
            case SHRASSV:
                mem[dsp(mem[pc++], l)] >>= mem[x--];
                break;
            case ANDASSV:
                mem[dsp(mem[pc++], l)] &= mem[x--];
                break;
            case EXORASSV:
                mem[dsp(mem[pc++], l)] ^= mem[x--];
                break;
            case ORASSV:
                mem[dsp(mem[pc++], l)] |= mem[x--];
                break;
            case PLUSASSV:
                mem[dsp(mem[pc++], l)] += mem[x--];
                break;
            case MINUSASSV:
                mem[dsp(mem[pc++], l)] -= mem[x--];
                break;
            case MULTASSV:
                mem[dsp(mem[pc++], l)] *= mem[x--];
                break;
            case DIVASSV:
                mem[dsp(mem[pc++], l)] /= check_zero_int(mem[x--]);
                break;
                
            case ASSAT:
                r = mem[mem[x-1]] = mem[x];
                mem[--x] = r;
                break;
            case REMASSAT:
                r = mem[mem[x-1]] %= check_zero_int(mem[x]);
                mem[--x] = r;
                break;
            case SHLASSAT:
                r = mem[mem[x-1]] <<= mem[x];
                mem[--x] = r;
                break;
            case SHRASSAT:
                r = mem[mem[x-1]] >>= mem[x];
                mem[--x] = r;
                break;
            case ANDASSAT:
                r = mem[mem[x-1]] &= mem[x];
                mem[--x] = r;
                break;
            case EXORASSAT:
                r = mem[mem[x-1]] ^= mem[x];
                mem[--x] = r;
                break;
            case ORASSAT:
                r = mem[mem[x-1]] |= mem[x];
                mem[--x] = r;
                break;
            case PLUSASSAT:
                r = mem[mem[x-1]] += mem[x];
                mem[--x] = r;
                break;
            case MINUSASSAT:
                r = mem[mem[x-1]] -= mem[x];
                mem[--x] = r;
                break;
            case MULTASSAT:
                r = mem[mem[x-1]] *= mem[x];
                mem[--x] = r;
                break;
            case DIVASSAT:
                r = mem[mem[x-1]] /= check_zero_int(mem[x]);
                mem[--x] = r;
                break;
                
            case ASSATV:
                mem[mem[x-1]] = mem[x];
                x--;
                break;
            case REMASSATV:
                mem[mem[x-1]] %= check_zero_int(mem[x]);
                x--;
                break;
            case SHLASSATV:
                mem[mem[x-1]] <<= mem[x];
                x--;
                break;
            case SHRASSATV:
                mem[mem[x-1]] >>= mem[x];
                x--;
                break;
            case ANDASSATV:
                mem[mem[x-1]] &= mem[x];
                x--;
                break;
            case EXORASSATV:
                mem[mem[x-1]] ^= mem[x];
                x--;
                break;
            case ORASSATV:
                mem[mem[x-1]] |= mem[x];
                x--;
                break;
            case PLUSASSATV:
                mem[mem[x-1]] += mem[x];
                x--;
                break;
            case MINUSASSATV:
                mem[mem[x-1]] -= mem[x];
                x--;
                break;
            case MULTASSATV:
                mem[mem[x-1]] *= mem[x];
                x--;
                break;
            case DIVASSATV:
                mem[mem[x-1]] /= check_zero_int(mem[x]);
                x--;
                break;
                
            case LOGOR:
                mem[x-1] = mem[x-1] || mem[x];
                x--;
                break;
            case LOGAND:
                mem[x-1] = mem[x-1] && mem[x];
                x--;
                break;
            case LOR:
                mem[x-1] |= mem[x];
                x--;
                break;
            case LEXOR:
                mem[x-1] ^= mem[x];
                x--;
                break;
            case LAND:
                mem[x-1] &= mem[x];
                x--;
                break;
            case LSHR:
                mem[x-1] >>= mem[x];
                x--;
                break;
            case LSHL:
                mem[x-1] <<= mem[x];
                x--;
                break;
            case LREM:
                mem[x-1] %= mem[x];
                x--;
                break;
            case EQEQ:
                mem[x-1] = mem[x-1] == mem[x];
                x--;
                break;
            case NOTEQ:
                mem[x-1] = mem[x-1] != mem[x];
                x--;
                break;
            case LLT:
                mem[x-1] = mem[x-1] < mem[x];
                x--;
                break;
            case LGT:
                mem[x-1] = mem[x-1] > mem[x];
                x--;
                break;
            case LLE:
                mem[x-1] = mem[x-1] <= mem[x];
                x--;
                break;
            case LGE:
                mem[x-1] = mem[x-1] >= mem[x];
                x--;
                break;
            case LPLUS:
                mem[x-1] += mem[x];
                x--;
                break;
            case LMINUS:
                mem[x-1] -= mem[x];
                x--;
                break;
            case LMULT:
                mem[x-1] *= mem[x];
                x--;
                break;
            case LDIV:
                mem[x-1] /= check_zero_int(mem[x]);
                x--;
                break;
            case POSTINC:
                mem[++x] = mem[r=dsp(mem[pc++], l)];
                mem[r]++;
                break;
            case POSTDEC:
                mem[++x] = mem[r=dsp(mem[pc++], l)];
                mem[r]--;
                break;
            case INC:
                mem[++x] = ++mem[dsp(mem[pc++], l)];
                break;
            case DEC:
                mem[++x] = --mem[dsp(mem[pc++], l)];
                break;
            case POSTINCAT:
                mem[x] = mem[r=mem[x]];
                mem[r]++;
                break;
            case POSTDECAT:
                mem[x] = mem[r=mem[x]];
                mem[r]--;
                break;
            case INCAT:
                mem[x] = ++mem[mem[x]];
                break;
            case DECAT:
                mem[x] = --mem[mem[x]];
                break;
            case INCV:
            case POSTINCV:
                mem[dsp(mem[pc++], l)]++;
                break;
            case DECV:
            case POSTDECV:
                mem[dsp(mem[pc++], l)]--;
                break;
            case INCATV:
            case POSTINCATV:
                mem[mem[x--]]++;
                break;
            case DECATV:
            case POSTDECATV:
                mem[mem[x--]]--;
                break;
                
            case UNMINUS:
                mem[x] = -mem[x];
                break;
 
            case ASSR:
                mem[r=dsp(mem[pc++], l)] = mem[x-1];
                mem[r+1] = mem[x];
                break;
            case PLUSASSR:
                memcpy(&lf, &mem[i=dsp(mem[pc++], l)], sizeof(double));
                lf += rf;
                memcpy(&mem[x-1], &lf, sizeof(double));
                memcpy(&mem[i], &lf, sizeof(double));
                break;
            case MINUSASSR:
                memcpy(&lf, &mem[i=dsp(mem[pc++], l)], sizeof(double));
                lf -= rf;
                memcpy(&mem[x-1], &lf, sizeof(double));
                memcpy(&mem[i], &lf, sizeof(double));
                break;
            case MULTASSR:
                memcpy(&lf, &mem[i=dsp(mem[pc++], l)], sizeof(double));
                lf *= rf;
                memcpy(&mem[x-1], &lf, sizeof(double));
                memcpy(&mem[i], &lf, sizeof(double));
                break;
            case DIVASSR:
                memcpy(&lf, &mem[i=dsp(mem[pc++], l)], sizeof(double));
                lf /= check_zero_float(rf);
                memcpy(&mem[x-1], &lf, sizeof(double));
                memcpy(&mem[i], &lf, sizeof(double));
                break;
                
            case ASSATR:
                r = mem[x-2];
                mem[r] = mem[x-2] = mem[x-1];
                mem[r+1] = mem[x-1] = mem[x];
                x--;
                break;
            case PLUSASSATR:
                memcpy(&lf, &mem[i=mem[x-=2]], sizeof(double));
                lf += rf;
                memcpy(&mem[x++], &lf, sizeof(double));
                memcpy(&mem[i], &lf, sizeof(double));
                break;
            case MINUSASSATR:
                memcpy(&lf, &mem[i=mem[x-=2]], sizeof(double));
                lf -= rf;
                memcpy(&mem[x++], &lf, sizeof(double));
                memcpy(&mem[i], &lf, sizeof(double));
                break;
            case MULTASSATR:
                memcpy(&lf, &mem[i=mem[x-=2]], sizeof(double));
                lf *= rf;
                memcpy(&mem[x++], &lf, sizeof(double));
                memcpy(&mem[i], &lf, sizeof(double));
                break;
            case DIVASSATR:
                memcpy(&lf, &mem[i=mem[x-=2]], sizeof(double));
                lf /= check_zero_float(rf);
                memcpy(&mem[x++], &lf, sizeof(double));
                memcpy(&mem[i], &lf, sizeof(double));
                break;
 
            case ASSRV:
                r = dsp(mem[pc++], l);
                mem[r+1] = mem[x--];
                mem[r] = mem[x--];
                memcpy(&lf, &mem[r], sizeof(double));
                break;
            case PLUSASSRV:
                memcpy(&lf, &mem[i=dsp(mem[pc++], l)], sizeof(double));
                lf += rf;
                memcpy(&mem[i], &lf, sizeof(double));
                x -= 2;
                break;
            case MINUSASSRV:
                memcpy(&lf, &mem[i=dsp(mem[pc++], l)], sizeof(double));
                lf -= rf;
                memcpy(&mem[i], &lf, sizeof(double));
                x -= 2;
                break;
            case MULTASSRV:
                memcpy(&lf, &mem[i=dsp(mem[pc++], l)], sizeof(double));
                lf *= rf;
                memcpy(&mem[i], &lf, sizeof(double));
                x -= 2;
                break;
            case DIVASSRV:
                memcpy(&lf, &mem[i=dsp(mem[pc++], l)], sizeof(double));
                lf /= check_zero_float(rf);
                memcpy(&mem[i], &lf, sizeof(double));
                x -= 2;
                break;
            
            case ASSATRV:
                r = mem[x-2];
                mem[r+1] = mem[x--];
                mem[r] = mem[x--];
                break;
            case PLUSASSATRV:
                memcpy(&lf, &mem[i=mem[x-=2]], sizeof(double));
                lf += rf;
                memcpy(&mem[i], &lf, sizeof(double));
                --x;
                break;
            case MINUSASSATRV:
                memcpy(&lf, &mem[i=mem[x-=2]], sizeof(double));
                lf -= rf;
                memcpy(&mem[i], &lf, sizeof(double));
                --x;
                break;
            case MULTASSATRV:
                memcpy(&lf, &mem[i=mem[x-=2]], sizeof(double));
                lf *= rf;
                memcpy(&mem[i], &lf, sizeof(double));
                --x;
                break;
            case DIVASSATRV:
                memcpy(&lf, &mem[i=mem[x-=2]], sizeof(double));
                lf /= check_zero_float(rf);
                memcpy(&mem[i], &lf, sizeof(double));
                --x;
                break;
                
            case EQEQR:
                memcpy(&lf, &mem[x-=3], sizeof(double));
                mem[x] = lf == rf;
                break;
            case NOTEQR:
                memcpy(&lf, &mem[x-=3], sizeof(double));
                mem[x] = lf != rf;
                break;
            case LLTR:
                memcpy(&lf, &mem[x-=3], sizeof(double));
                mem[x] = lf < rf;
                break;
            case LGTR:
                memcpy(&lf, &mem[x-=3], sizeof(double));
                mem[x] = lf > rf;
                break;
            case LLER:
                memcpy(&lf, &mem[x-=3], sizeof(double));
                mem[x] = lf <= rf;
                break;
            case LGER:
                memcpy(&lf, &mem[x-=3], sizeof(double));
                mem[x] = lf >= rf;
                break;
            case LPLUSR:
                memcpy(&lf, &mem[x-=3], sizeof(double));
                lf += rf;
                memcpy(&mem[x++], &lf, sizeof(double));
                break;
            case LMINUSR:
                memcpy(&lf, &mem[x-=3], sizeof(double));
                lf -= rf;
                memcpy(&mem[x++], &lf, sizeof(double));
                break;
            case LMULTR:
                memcpy(&lf, &mem[x-=3], sizeof(double));
                lf *= rf;
                memcpy(&mem[x++], &lf, sizeof(double));
                break;
            case LDIVR:
                memcpy(&lf, &mem[x-=3], sizeof(double));
                lf /= check_zero_float(rf);
                memcpy(&mem[x++], &lf, sizeof(double));
                break;
            case POSTINCR:
                memcpy(&rf, &mem[i=dsp(mem[pc++], l)], sizeof(double));
                memcpy(&mem[x+1], &rf, sizeof(double));
                x += 2;
                ++rf;
                memcpy(&mem[i], &rf, sizeof(double));
                break;
            case POSTDECR:
                memcpy(&rf, &mem[i=dsp(mem[pc++], l)], sizeof(double));
                memcpy(&mem[x+1], &rf, sizeof(double));
                x += 2;
                --rf;
                memcpy(&mem[i], &rf, sizeof(double));
                break;
            case INCR:
                memcpy(&rf, &mem[i=dsp(mem[pc++], l)], sizeof(double));
                ++rf;
                memcpy(&mem[x+1], &rf, sizeof(double));
                x += 2;
                memcpy(&mem[i], &rf, sizeof(double));
                break;
            case DECR:
                memcpy(&rf, &mem[i=dsp(mem[pc++], l)], sizeof(double));
                --rf;
                memcpy(&mem[x+1], &rf, sizeof(double));
                x += 2;
                memcpy(&mem[i], &rf, sizeof(double));
                break;
            case POSTINCATR:
                memcpy(&rf, &mem[i=mem[x]], sizeof(double));
                memcpy(&mem[x+1], &rf, sizeof(double));
                x+=2;
                ++rf;
                memcpy(&mem[i], &rf, sizeof(double));
                break;
            case POSTDECATR:
                memcpy(&rf, &mem[i=mem[x]], sizeof(double));
                memcpy(&mem[x+1], &rf, sizeof(double));
                x+=2;
                --rf;
                memcpy(&mem[i], &rf, sizeof(double));
                break;
            case INCATR:
                memcpy(&rf, &mem[i=mem[x]], sizeof(double));
                ++rf;
                memcpy(&mem[x+1], &rf, sizeof(double));
                x += 2;
                memcpy(&mem[i], &rf, sizeof(double));
                break;
            case DECATR:
                memcpy(&rf, &mem[i=mem[x]], sizeof(double));
                --rf;
                memcpy(&mem[x+1], &rf, sizeof(double));
                x += 2;
                memcpy(&mem[i], &rf, sizeof(double));
                break;
            case INCRV:
            case POSTINCRV:
                memcpy(&rf, &mem[i=dsp(mem[pc++], l)], sizeof(double));
                ++rf;
                memcpy(&mem[i], &rf, sizeof(double));
                break;
            case DECRV:
            case POSTDECRV:
                memcpy(&rf, &mem[i=dsp(mem[pc++], l)], sizeof(double));
                --rf;
                memcpy(&mem[i], &rf, sizeof(double));
                break;
            case INCATRV:
            case POSTINCATRV:
                memcpy(&rf, &mem[i=mem[x--]], sizeof(double));
                ++rf;
                memcpy(&mem[i], &rf, sizeof(double));
                break;
            case DECATRV:
            case POSTDECATRV:
                memcpy(&rf, &mem[i=mem[x--]], sizeof(double));
                --rf;
                memcpy(&mem[i], &rf, sizeof(double));
                break;
                
            case UNMINUSR:
                rf = -rf;
                memcpy(&mem[x-1], &rf, sizeof(double));
                break;
            case LNOT:
                mem[x] = ~mem[x];
                break;
            case LOGNOT:
                mem[x] = !mem[x];
                break;
                
            default:
                runtimeerr(wrong_kop, mem[pc-1], numTh);
        }
    }
    return NULL;
}

void import()
{
    int i, pc;
    
#ifdef ROBOT
    f1 = fopen(JD1, "r");                       // файлы цифровых датчиков
    f2 = fopen(JD2, "r");
    printf("stage 1\n");
    system("i2cset -y 2 0x48 0x10 0x1000 w");   // инициализация силовых моторов
    system("i2cset -y 2 0x48 0x11 0x1000 w");
    system("i2cset -y 2 0x48 0x12 0x1000 w");
    system("i2cset -y 2 0x48 0x13 0x1000 w");
#endif
    
    input = fopen("export.txt", "r");
    
    fscanf(input, "%i %i %i %i %i %i %i\n", &pc, &funcnum, &id, &rp, &md, &maxdisplg, &wasmain);

    for (i=0; i<pc; i++)
        fscanf(input, "%i ", &mem[i]);
    
    for (i=0; i<funcnum; i++)
        fscanf(input, "%i ", &functions[i]);
    
    for (i=0; i<id; i++)
        fscanf(input, "%i ", &identab[i]);
    
    for (i=0; i<rp; i++)
        fscanf(input, "%i ", &reprtab[i]);
    
    for (i=0; i<md; i++)
        fscanf(input, "%i ", &modetab[i]);
    
    fclose(input);
    
    threads[0] = pc;
    mem[pc] = g = pc + 2;       // это l
    mem[g] = mem[g+1] = 0;
    mem[pc+1] = g + maxdisplg;  // это x
    pc = 4;
    
    sem_unlink(sem_print);
    sempr = sem_open(sem_print, O_CREAT, S_IRUSR | S_IWUSR, 1);
    t_init();
    interpreter(&pc);                      // номер нити главной программы 0
    t_destroy();
 
#ifdef ROBOT
    system("i2cset -y 2 0x48 0x10 0 w");   // отключение силовых моторов
    system("i2cset -y 2 0x48 0x11 0 w");
    system("i2cset -y 2 0x48 0x12 0 w");
    system("i2cset -y 2 0x48 0x13 0 w");
    fclose(f1);
    fclose(f2);
#endif
    
    
}<|MERGE_RESOLUTION|>--- conflicted
+++ resolved
@@ -647,11 +647,7 @@
             case ROUNDC:
                 mem[--x] = rf < 0 ? (int)(rf-0.5) : (int)(rf+0.5);
                 break;
-<<<<<<< HEAD
-                break;
-=======
-
->>>>>>> b6c9ea3c
+
             case STRCPYC:
                 str2 = mem[x--];
                 str1 = mem[x--];
