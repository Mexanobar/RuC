--- conflicted
+++ resolved
@@ -19,8 +19,4 @@
       dist: xenial
 
 script:
-<<<<<<< HEAD
-- ./scripts/test.sh -v v1.1 -d
-=======
-  - ./scripts/test.sh -v v1.1 -d
->>>>>>> 06352d01
+  - ./scripts/test.sh -v v1.1 -d